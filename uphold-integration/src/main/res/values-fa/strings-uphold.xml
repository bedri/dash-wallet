--- conflicted
+++ resolved
@@ -1,24 +1,16 @@
 <?xml version="1.0" encoding="utf-8"?>
 <resources>
 
-<<<<<<< HEAD
-    <string name="uphold_account">حساب آپهلد</string>
-=======
     <string name="uphold_account">آپهولد</string>
     <string name="uphold_buy_dash_activity_title">خرید/فروش دش با آپهلد</string>
->>>>>>> aebfd3b9
     <string name="uphold_buy_dash_with_uphold">خرید دش با حساب آپهلد</string>
     <string name="uphold_buy_dash_button">خرید دش</string>
     <string name="uphold_transfer_to_this_wallet_button">انتقال از آپهلد</string>
     <string name="uphold_link_account">اتصال حساب کاربری در آپهولد</string>
     <string name="uphold_account_dash_balance">موجودی حساب آپهلد شما برابر است با</string>
     <string name="uphold_transfer_to_this_wallet">انتقال دش از حساب آپهلد به این کیف پول</string>
-<<<<<<< HEAD
-    <string name="uphold_withdrawal_instructions">میزان مورد نظر برای انتقال را در زیر وارد کنید</string>
-=======
     <string name="uphold_withdrawal_deduct_fee_disclaimer">کارمزد از میزان درخواستی شما کم می‌شود.</string>
     <string name="uphold_withdrawal_instructions">مبلغ مورد نظر برای انتقال را وارد کنید</string>
->>>>>>> aebfd3b9
     <string name="uphold_withdrawal_success_title">با موفقیت انجام شد</string>
     <string name="uphold_withdrawal_success_message">تراکنش‌تان ارسال شد و مبلغ مورد نظر طی چند دقیقه آینده در کیف پول‌تان ظاهر می‌شود. \n\n شناسه تراکنش: %s</string>
     <string name="uphold_otp_dialog_title">کد 2FA خود را در زیر وارد کنید</string>
