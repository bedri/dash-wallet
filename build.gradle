ext {
<<<<<<< HEAD
    dashjVersion = "0.16.4"
=======
    dashjVersion = "0.17-SNAPSHOT"
>>>>>>> 82df3a6a
}

buildscript {
    ext.kotlin_version = '1.3.50'

    repositories {
        google()
        jcenter()
    }

    dependencies {
        classpath 'com.android.tools.build:gradle:3.5.3'
        classpath('fr.avianey.androidsvgdrawable:gradle-plugin:3.0.0') {
            exclude group: 'xerces'
        }
        classpath 'com.google.gms:google-services:4.3.2'
        classpath "org.jetbrains.kotlin:kotlin-gradle-plugin:$kotlin_version"
    }
}

allprojects {
    repositories {
        google()
        mavenLocal()
        jcenter()
        maven { url 'https://oss.jfrog.org/artifactory/oss-snapshot-local' }
    }
}<|MERGE_RESOLUTION|>--- conflicted
+++ resolved
@@ -1,9 +1,5 @@
 ext {
-<<<<<<< HEAD
-    dashjVersion = "0.16.4"
-=======
     dashjVersion = "0.17-SNAPSHOT"
->>>>>>> 82df3a6a
 }
 
 buildscript {
