--- conflicted
+++ resolved
@@ -72,16 +72,10 @@
     <string name="send_coins_fragment_hint_fee">Eine Netzwerk-Gebühr von %szahlen.</string>
     <string name="send_coins_fragment_hint_fee_priority">Eine Vorzugs-Gebühr von %s zahlen. Wenn Dir eine geringe Gebühr wichtig ist, verwende diese Einstellung nur, wenn Du sehr schnell eine Bestätigung brauchst.</string>
     <string name="send_coins_fragment_hint_dusty_send">Der Betrag ist zu klein zum Senden.</string>
-<<<<<<< HEAD
     <string name="send_coins_fragment_hint_insufficient_money">Nicht genug Dash verfügbar. Dir fehlen %s.</string>
     <string name="send_coins_fragment_hint_empty_wallet_failed">Die Summe an winzigen Zahlungen in Deiner Wallet ist zu klein, um verschickt zu werden.</string>
-    <string name="send_coins_fragment_direct_payment_enable">Zahlung direkt an den Empfänger senden.</string>
-=======
-    <string name="send_coins_fragment_hint_insufficient_money">Nicht genug verfügbare Bitcoins. Dir fehlen %s.</string>
-    <string name="send_coins_fragment_hint_empty_wallet_failed">Die Summe an winzigen Zahlungen in deiner Wallet ist zu klein, um verschickt zu werden.</string>
     <string name="send_coins_fragment_hint_replaying">Derzeit sind keine Zahlungen möglich, da noch ein Replay im Gang ist.</string>
     <string name="send_coins_fragment_direct_payment_enable">Zahlung auch direkt senden</string>
->>>>>>> cee84271
     <string name="send_coins_fragment_direct_payment_ack">Die Zahlung wurde erfolgreich direkt gesendet.</string>
     <string name="send_coins_fragment_direct_payment_nack">Die Zahlung wurde über die direkte Verbindung abgelehnt.</string>
     <string name="send_coins_fragment_direct_payment_failed_title">Direkte Zahlung fehlgeschlagen</string>
