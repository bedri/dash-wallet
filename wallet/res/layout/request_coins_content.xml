<<<<<<< HEAD
<LinearLayout xmlns:android="http://schemas.android.com/apk/res/android"
    xmlns:tools="http://schemas.android.com/tools"
    android:layout_width="match_parent"
    android:layout_height="wrap_content"
    android:orientation="vertical">

    <include
        layout="@layout/app_bar_main"
        android:layout_width="match_parent"
        android:layout_height="wrap_content" />

    <ScrollView
        android:layout_width="match_parent"
        android:layout_height="match_parent"
        android:background="@color/bg_form"
        android:fillViewport="true"
        android:scrollbars="none">

        <fragment
            android:id="@+id/request_coins_fragment"
            android:name="de.schildbach.wallet.ui.RequestCoinsFragment"
            android:layout_width="match_parent"
            android:layout_height="wrap_content"
            tools:layout="@layout/request_coins_fragment" />

    </ScrollView>
</LinearLayout>
=======
<?xml version="1.0" encoding="utf-8"?>
<ScrollView xmlns:android="http://schemas.android.com/apk/res/android"
    android:layout_width="match_parent"
    android:layout_height="match_parent"
    android:background="@color/bg_form"
    android:fillViewport="true"
    android:scrollbars="none" >

    <fragment
        android:id="@+id/request_coins_fragment"
        android:name="de.schildbach.wallet.ui.RequestCoinsFragment"
        android:layout_width="match_parent"
        android:layout_height="wrap_content" />

</ScrollView>
>>>>>>> e7829a15
<|MERGE_RESOLUTION|>--- conflicted
+++ resolved
@@ -1,4 +1,4 @@
-<<<<<<< HEAD
+<?xml version="1.0" encoding="utf-8"?>
 <LinearLayout xmlns:android="http://schemas.android.com/apk/res/android"
     xmlns:tools="http://schemas.android.com/tools"
     android:layout_width="match_parent"
@@ -25,21 +25,4 @@
             tools:layout="@layout/request_coins_fragment" />
 
     </ScrollView>
-</LinearLayout>
-=======
-<?xml version="1.0" encoding="utf-8"?>
-<ScrollView xmlns:android="http://schemas.android.com/apk/res/android"
-    android:layout_width="match_parent"
-    android:layout_height="match_parent"
-    android:background="@color/bg_form"
-    android:fillViewport="true"
-    android:scrollbars="none" >
-
-    <fragment
-        android:id="@+id/request_coins_fragment"
-        android:name="de.schildbach.wallet.ui.RequestCoinsFragment"
-        android:layout_width="match_parent"
-        android:layout_height="wrap_content" />
-
-</ScrollView>
->>>>>>> e7829a15
+</LinearLayout>