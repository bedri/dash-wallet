--- conflicted
+++ resolved
@@ -35,10 +35,8 @@
 				android:layout_height="wrap_content"
 				android:layout_marginLeft="12dp"
 				android:singleLine="true"
-<<<<<<< HEAD
+
 				android:text="DGC"
-=======
->>>>>>> f796d953
 				android:textColor="#bbb"
 				android:textSize="24sp"
 				tools:ignore="HardcodedText" />
