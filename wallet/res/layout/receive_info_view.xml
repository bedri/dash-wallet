--- conflicted
+++ resolved
@@ -150,12 +150,8 @@
         android:id="@+id/address_preview_pane"
         android:layout_width="match_parent"
         android:layout_height="wrap_content"
-<<<<<<< HEAD
+        android:layout_marginBottom="4dp"
         android:background="@drawable/selectable_round_corners_dark"
-=======
-        android:layout_marginBottom="4dp"
-        android:background="@drawable/selectable_background_dark"
->>>>>>> 65728a00
         android:gravity="center"
         android:orientation="horizontal"
         android:paddingTop="12dp"
@@ -184,37 +180,6 @@
 
     </androidx.constraintlayout.widget.ConstraintLayout>
 
-<<<<<<< HEAD
-    <LinearLayout
-        android:layout_width="match_parent"
-        android:layout_height="wrap_content"
-        android:orientation="vertical"
-        android:paddingStart="16dp"
-        android:paddingEnd="16dp"
-        android:paddingBottom="16dp"
-        app:layout_constraintTop_toBottomOf="@+id/address_preview_pane">
-
-        <Button
-            android:id="@+id/specify_amount_button"
-            style="@style/DashButton.Transparent"
-            android:layout_width="match_parent"
-            android:layout_height="wrap_content"
-            android:background="@drawable/selectable_round_corners_dark"
-            android:gravity="center"
-            android:text="@string/receive_enter_amount_button"
-            android:textColor="@color/dash_blue" />
-
-        <Button
-            android:id="@+id/share_button"
-            style="@style/DashButton.Transparent"
-            android:layout_width="match_parent"
-            android:layout_height="wrap_content"
-            android:background="@drawable/selectable_round_corners_dark"
-            android:text="@string/receive_share_button"
-            android:textColor="@color/dash_blue" />
-
-    </LinearLayout>
-=======
     <Button
         android:id="@+id/share_button2"
         style="@style/DashButton.Blue"
@@ -229,6 +194,5 @@
         app:layout_constraintEnd_toEndOf="parent"
         app:layout_constraintStart_toStartOf="parent"
         tools:visibility="visible" />
->>>>>>> 65728a00
 
 </merge>