--- conflicted
+++ resolved
@@ -1,18 +1,10 @@
 <?xml version="1.0" encoding="utf-8"?>
 <LinearLayout xmlns:android="http://schemas.android.com/apk/res/android"
-<<<<<<< HEAD
 	xmlns:tools="http://schemas.android.com/tools"
 	android:id="@+id/wallet_main_twopanes"
 	android:layout_width="match_parent"
 	android:layout_height="match_parent"
 	android:orientation="vertical" >
-=======
-    android:id="@+id/wallet_main_twopanes"
-    android:layout_width="match_parent"
-    android:layout_height="match_parent"
-    android:orientation="vertical" >
->>>>>>> e7829a15
-
     <LinearLayout
         android:layout_width="match_parent"
         android:layout_height="0px"
@@ -24,7 +16,6 @@
             android:layout_height="match_parent"
             android:background="@color/bg_less_bright" >
 
-<<<<<<< HEAD
 			<fragment
 				android:id="@+id/exchange_rates_fragment"
 				android:name="de.schildbach.wallet.ui.ExchangeRatesFragment"
@@ -32,14 +23,6 @@
 				android:layout_height="match_parent"
 				tools:layout="@layout/exchange_rate_row" />
 		</FrameLayout>
-=======
-            <fragment
-                android:id="@+id/exchange_rates_fragment"
-                android:name="de.schildbach.wallet.ui.ExchangeRatesFragment"
-                android:layout_width="match_parent"
-                android:layout_height="match_parent" />
-        </FrameLayout>
->>>>>>> e7829a15
 
         <FrameLayout
             android:layout_width="0px"
@@ -60,7 +43,6 @@
                     android:baselineAligned="false"
                     android:orientation="horizontal" >
 
-<<<<<<< HEAD
 					<fragment
 						android:id="@+id/wallet_balance_fragment"
 						android:name="de.schildbach.wallet.ui.WalletBalanceFragment"
@@ -78,23 +60,6 @@
 						android:layout_margin="8dp"
 						tools:layout="@layout/wallet_address_fragment" />
 				</LinearLayout>
-=======
-                    <fragment
-                        android:id="@+id/wallet_balance_fragment"
-                        android:name="de.schildbach.wallet.ui.WalletBalanceFragment"
-                        android:layout_width="0px"
-                        android:layout_height="wrap_content"
-                        android:layout_gravity="center"
-                        android:layout_weight="1" />
-
-                    <fragment
-                        android:id="@+id/wallet_address_fragment"
-                        android:name="de.schildbach.wallet.ui.WalletAddressFragment"
-                        android:layout_width="wrap_content"
-                        android:layout_height="wrap_content"
-                        android:layout_margin="8dp" />
-                </LinearLayout>
->>>>>>> e7829a15
 
                 <FrameLayout
                     android:layout_width="match_parent"
@@ -104,7 +69,6 @@
                     android:foreground="@drawable/view_shadow_bottom"
                     android:foregroundGravity="top|fill_horizontal" >
 
-<<<<<<< HEAD
 					<fragment
 						android:id="@+id/wallet_transactions_fragment"
 						android:name="de.schildbach.wallet.ui.WalletTransactionsFragment"
@@ -116,18 +80,7 @@
 			</LinearLayout>
 		</FrameLayout>
 	</LinearLayout>
-=======
-                    <fragment
-                        android:id="@+id/wallet_transactions_fragment"
-                        android:name="de.schildbach.wallet.ui.WalletTransactionsFragment"
-                        android:layout_width="match_parent"
-                        android:layout_height="match_parent"
-                        android:layout_gravity="bottom|center_horizontal" />
-                </FrameLayout>
-            </LinearLayout>
-        </FrameLayout>
-    </LinearLayout>
->>>>>>> e7829a15
+
 
     <include layout="@layout/wallet_activity_bottom_include" />
 
