<?xml version="1.0" encoding="utf-8"?>
<FrameLayout xmlns:android="http://schemas.android.com/apk/res/android"
<<<<<<< HEAD
    android:layout_width="match_parent"
    android:layout_height="wrap_content">
=======
    xmlns:tools="http://schemas.android.com/tools"
    android:layout_height="wrap_content" >
>>>>>>> e7829a15

    <LinearLayout
        android:id="@+id/wallet_balance"
        style="@style/My.Widget.Button.Borderless.Unpadded"
        android:layout_width="match_parent"
        android:layout_height="wrap_content"
        android:gravity="center"
<<<<<<< HEAD
        android:orientation="vertical">
=======
        android:orientation="vertical" >
>>>>>>> e7829a15

        <de.schildbach.wallet.ui.CurrencyTextView
            android:id="@+id/wallet_balance_btc"
            android:layout_width="wrap_content"
            android:layout_height="wrap_content"
<<<<<<< HEAD
            android:textColor="@color/white"
=======
>>>>>>> e7829a15
            android:textSize="@dimen/font_size_huge" />

        <TextView
            android:id="@+id/wallet_balance_too_much"
            android:layout_width="wrap_content"
            android:layout_height="wrap_content"
            android:layout_marginBottom="8dp"
            android:layout_marginLeft="@dimen/list_entry_padding_horizontal"
            android:layout_marginRight="@dimen/list_entry_padding_horizontal_cram"
            android:text="@string/wallet_balance_fragment_too_much"
<<<<<<< HEAD
            android:textColor="@color/white"
=======
            android:textColor="@color/fg_less_significant"
>>>>>>> e7829a15
            android:textSize="@dimen/font_size_tiny"
            android:visibility="gone" />

        <de.schildbach.wallet.ui.CurrencyTextView
            android:id="@+id/wallet_balance_local"
            android:layout_width="wrap_content"
            android:layout_height="wrap_content"
            android:layout_marginBottom="8dp"
            android:paddingRight="8dp"
<<<<<<< HEAD
            android:textColor="@color/white"
=======
>>>>>>> e7829a15
            android:textSize="@dimen/font_size_small" />
    </LinearLayout>

    <TextView
        android:id="@+id/wallet_balance_progress"
        android:layout_width="wrap_content"
        android:layout_height="wrap_content"
        android:layout_gravity="center"
        android:layout_marginLeft="@dimen/list_entry_padding_horizontal_lax"
        android:layout_marginRight="@dimen/list_entry_padding_horizontal_lax"
<<<<<<< HEAD
        android:textColor="@color/white"
=======
        android:textColor="@color/fg_less_significant"
>>>>>>> e7829a15
        android:textSize="@dimen/font_size_small"
        android:visibility="gone" />

</FrameLayout><|MERGE_RESOLUTION|>--- conflicted
+++ resolved
@@ -1,12 +1,7 @@
 <?xml version="1.0" encoding="utf-8"?>
 <FrameLayout xmlns:android="http://schemas.android.com/apk/res/android"
-<<<<<<< HEAD
     android:layout_width="match_parent"
     android:layout_height="wrap_content">
-=======
-    xmlns:tools="http://schemas.android.com/tools"
-    android:layout_height="wrap_content" >
->>>>>>> e7829a15
 
     <LinearLayout
         android:id="@+id/wallet_balance"
@@ -14,22 +9,13 @@
         android:layout_width="match_parent"
         android:layout_height="wrap_content"
         android:gravity="center"
-<<<<<<< HEAD
         android:orientation="vertical">
-=======
-        android:orientation="vertical" >
->>>>>>> e7829a15
 
         <de.schildbach.wallet.ui.CurrencyTextView
             android:id="@+id/wallet_balance_btc"
             android:layout_width="wrap_content"
             android:layout_height="wrap_content"
-<<<<<<< HEAD
-            android:textColor="@color/white"
-=======
->>>>>>> e7829a15
-            android:textSize="@dimen/font_size_huge" />
-
+            android:textColor="@color/white" />
         <TextView
             android:id="@+id/wallet_balance_too_much"
             android:layout_width="wrap_content"
@@ -38,11 +24,7 @@
             android:layout_marginLeft="@dimen/list_entry_padding_horizontal"
             android:layout_marginRight="@dimen/list_entry_padding_horizontal_cram"
             android:text="@string/wallet_balance_fragment_too_much"
-<<<<<<< HEAD
             android:textColor="@color/white"
-=======
-            android:textColor="@color/fg_less_significant"
->>>>>>> e7829a15
             android:textSize="@dimen/font_size_tiny"
             android:visibility="gone" />
 
@@ -52,11 +34,7 @@
             android:layout_height="wrap_content"
             android:layout_marginBottom="8dp"
             android:paddingRight="8dp"
-<<<<<<< HEAD
-            android:textColor="@color/white"
-=======
->>>>>>> e7829a15
-            android:textSize="@dimen/font_size_small" />
+            android:textColor="@color/white" />
     </LinearLayout>
 
     <TextView
@@ -66,11 +44,7 @@
         android:layout_gravity="center"
         android:layout_marginLeft="@dimen/list_entry_padding_horizontal_lax"
         android:layout_marginRight="@dimen/list_entry_padding_horizontal_lax"
-<<<<<<< HEAD
         android:textColor="@color/white"
-=======
-        android:textColor="@color/fg_less_significant"
->>>>>>> e7829a15
         android:textSize="@dimen/font_size_small"
         android:visibility="gone" />
 
