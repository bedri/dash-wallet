<?xml version="1.0" encoding="utf-8"?>
<<<<<<< HEAD
<android.support.design.widget.CoordinatorLayout xmlns:android="http://schemas.android.com/apk/res/android"
    xmlns:app="http://schemas.android.com/apk/res-auto"
    xmlns:tools="http://schemas.android.com/tools"
    android:layout_width="match_parent"
    android:layout_height="match_parent"
    android:orientation="vertical">

    <LinearLayout
        android:layout_width="match_parent"
        android:layout_height="wrap_content"
        android:orientation="vertical">

        <include
            layout="@layout/app_bar_main"
            android:layout_width="match_parent"
            android:layout_height="wrap_content" />

        <ScrollView
            android:layout_width="match_parent"
            android:layout_height="match_parent"
            android:background="@color/bg_form"
            android:fillViewport="true"
            android:scrollbars="none">

            <fragment
                android:id="@+id/sweep_wallet_fragment"
                android:name="de.schildbach.wallet.ui.send.SweepWalletFragment"
                android:layout_width="match_parent"
                android:layout_height="wrap_content"
                tools:layout="@layout/sweep_wallet_fragment" />

        </ScrollView>
    </LinearLayout>

    <android.support.design.widget.FloatingActionButton
        android:id="@+id/fab_scan_qr"
        android:layout_width="wrap_content"
        android:layout_height="wrap_content"
        android:layout_gravity="bottom|end"
        android:layout_marginBottom="16dp"
        android:layout_marginRight="16dp"
        android:src="@drawable/ic_qrcode"
        app:backgroundTint="@color/strong_blue_new" />

</android.support.design.widget.CoordinatorLayout>
=======
<ScrollView xmlns:android="http://schemas.android.com/apk/res/android"
    android:layout_width="match_parent"
    android:layout_height="match_parent"
    android:background="@color/bg_form"
    android:fillViewport="true"
    android:scrollbars="none" >

    <fragment
        android:id="@+id/sweep_wallet_fragment"
        android:name="de.schildbach.wallet.ui.send.SweepWalletFragment"
        android:layout_width="match_parent"
        android:layout_height="wrap_content" />

</ScrollView>
>>>>>>> e7829a15
<|MERGE_RESOLUTION|>--- conflicted
+++ resolved
@@ -1,5 +1,4 @@
 <?xml version="1.0" encoding="utf-8"?>
-<<<<<<< HEAD
 <android.support.design.widget.CoordinatorLayout xmlns:android="http://schemas.android.com/apk/res/android"
     xmlns:app="http://schemas.android.com/apk/res-auto"
     xmlns:tools="http://schemas.android.com/tools"
@@ -44,20 +43,4 @@
         android:src="@drawable/ic_qrcode"
         app:backgroundTint="@color/strong_blue_new" />
 
-</android.support.design.widget.CoordinatorLayout>
-=======
-<ScrollView xmlns:android="http://schemas.android.com/apk/res/android"
-    android:layout_width="match_parent"
-    android:layout_height="match_parent"
-    android:background="@color/bg_form"
-    android:fillViewport="true"
-    android:scrollbars="none" >
-
-    <fragment
-        android:id="@+id/sweep_wallet_fragment"
-        android:name="de.schildbach.wallet.ui.send.SweepWalletFragment"
-        android:layout_width="match_parent"
-        android:layout_height="wrap_content" />
-
-</ScrollView>
->>>>>>> e7829a15
+</android.support.design.widget.CoordinatorLayout>