--- conflicted
+++ resolved
@@ -1,19 +1,10 @@
 <LinearLayout xmlns:android="http://schemas.android.com/apk/res/android"
-<<<<<<< HEAD
 	android:layout_width="match_parent"
 	android:layout_height="wrap_content"
 	android:background="@drawable/toolbar_background"
 	android:dividerPadding="8dp"
 	android:measureWithLargestChild="true"
 	android:orientation="horizontal" >
-=======
-    style="?android:attr/actionBarSplitStyle"
-    android:theme="@android:style/ThemeOverlay.Material.Dark.ActionBar"
-    android:layout_width="match_parent"
-    android:layout_height="wrap_content"
-    android:measureWithLargestChild="true"
-    android:orientation="horizontal" >
->>>>>>> e7829a15
 
     <Button
         android:id="@+id/wallet_actions_request"
@@ -48,8 +39,6 @@
         android:textSize="@dimen/font_size_tiny"
         android:textStyle="bold" />
 
-<<<<<<< HEAD
-=======
     <ImageButton
         android:id="@+id/wallet_actions_send_qr"
         style="@style/My.Widget.ActionButton"
@@ -57,7 +46,6 @@
         android:layout_height="wrap_content"
         android:layout_gravity="center_vertical"
         android:contentDescription="@string/button_scan"
-        android:src="@drawable/ic_photo_camera_white_24dp" />
+        android:src="@drawable/ic_photo_camera_white_24dp"/>
 
->>>>>>> e7829a15
 </LinearLayout>