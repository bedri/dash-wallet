<?xml version='1.0' encoding='UTF-8'?>
<resources>
<<<<<<< HEAD

    <string name="send_coins_auto_lock_feasible">تراکنش بدون هر نوع کارمزد اضافی صورت می‌گیرد.</string>
	<string name="send_coins_auto_lock_not_feasible">انجام نهایی این تراکنش ممکن است چند دقیقه وقت بگیرد. آیا مایلید با پرداخت %1$s %2$s آن را به شکلی آنی به انجام رسانید؟ </string>
=======
	<string name="send_coins_auto_lock_not_feasible">تکمیل این تراکنش ممکن است چند دقیقه طول بکشد. آیا مایلید به ازای پرداخت %1$s%2$s تراکنش خود را به صورت آنی انجام دهید؟ </string>
>>>>>>> 82df3a6a
	<string name="send_coins_instant_send_not_feasible">تکمیل این تراکنش ممکن است چند دقیقه طول بکشد.</string>

	<string name="options_paste_from_clipboard_title">چسباندن</string>

	<string name="transaction_row_message_own_instantx_lock_request_notsent">این پرداخت هنوز ارسال نشده است.</string>
	<string name="transaction_row_message_sent_to_single_peer">این پرداخت ارسال شده است.</string>

	<string name="regular_transaction_info_message">تراکنش به شکلی آنی به انجام نرسید.</string>

	<string name="wallet_options_disconnect">عدم ارتباط با شبکه</string>

	<string name="network_monitor_masternodes_title">مسترنودها</string>
	<string name="export_keys_dialog_title_to_seed">مشاهده عبارت بازیابی</string>
	<string name="import_keys_dialog_title_from_seed">بازگرداندن از طریق عبارت بازیابی</string>
	<string name="backup_to_seed_wallet_dialog_message">عبارتی که مشاهده می‌کنید، «عبارت بازیابی» شماست. لطفا آن را یادداشت کنید.</string>
	<string name="backup_wallet_to_seed_dialog_warning">اجازه ندهید فرد دیگری «عبارت بازیابی» شما را مشاهده کند. هر کسی که این عبارت را داشته باشد، می‌تواند به موجودی دش شما دسترسی یافته و آن را خرج کند.</string>
	<string name="backup_to_seed_wallet_dialog_enter_pin_message">کیف پول‌تان دارای یک «رمز پرداخت» است. این رمز را وارد کنید و سپس دگمه «نمایش» را فشار دهید تا عبارت بازیابی برایتان نمایش داده شود. </string>
    <string name="import_keys_from_seed_dialog_message">عبارت بازیابی خود را اینجا وارد کنید:</string>
	<string name="import_export_keys_dialog_password_phrase">عبارت بازیابی اینجا قرار می‌گیرد.</string>
	<string name="preferences_report_issue_summary">جمع‌آوری اطلاعات درباره مشکلی که با آن روبرو بودید و ارسال گزارش مربوط به آن به توسعه‌دهندگان</string>
	<string name="navigation_configuration">تنظیمات</string>
    <string name="button_copy_address">کپی نشانی</string>
	<string name="request_coins_clipboard_address_msg">نشانی دش کپی شد</string>
	<string name="backup_wallet_to_seed_show_recovery_phrase">نمایش</string>
	<string name="restore_wallet_from_invalid_seed_warning_message"> %s واژه‌ای نامعتبر است.</string>

	<string name="send_coins_options_fee_category_zero">بدون کارمزد</string>
	<string name="send_coins_fragment_hint_fee_zero">هیچ کارمزدی پرداخت نمی‌شود. از گزینه «بدون کارمزد» فقط در مواردی استفاده کنید که بازه زمانی انتظار برای تایید تراکنش برایتان اهمیتی نداشته باشد. </string>

	<string name="wallet_uri_handler_public_key_request_dialog_msg">اپلیکیشن %s شاه‌کلید عمومی‌تان را دریافت خواهد کرد. با استفاده از آن می‌توانید تراکنش‌های کیف پول‌تان را مشاهده کنید، ولی نمی‌توانید از آن برای ارسال دش استفاده کنید. </string>
	<string name="wallet_uri_handler_address_request_dialog_msg">اپلیکیشن %s از شما درخواست یک نشانی دارد تا مقداری دش برایتان ارسال کند. آیا مایل به انجام این کار هستید؟ </string>

	<string name="wallet_lock_unlock">باز کردن قفل</string>
	<string name="wallet_lock_unlock_wallet">باز کردن قفل کیف پول</string>
	<string name="wallet_lock_unlock_to_see_txs_title">کیف پول قفل شده است.</string>
	<string name="wallet_lock_unlock_to_see_txs_txt">برای باز کردن کیف پول و مشاهده سوابق تراکنش‌ها، آیکون قفل را لمس کنید.</string>
	<string name="wallet_lock_unlock_dialog_title">باز کردن کیف پول</string>
	<string name="wallet_lock_unlock_dialog_message">کیف پول‌تان دارای یک رمز پرداخت است. این رمز را وارد کنید و سپس دگمه «بازکردن قفل» را فشار دهید تا فرآیند ادامه یابد.</string>
	<string name="wallet_lock_reset_wallet_title">بازنشانی کیف پول</string>
	<string name="wallet_lock_reset_wallet_message">آیا مطمئن هستید؟ کیف پول‌تان حذف می‌شود و همه موجودی آن حذف خواهد شد. \n\n تنها راه برای بازگردانی دش موجود در آن نیز استفاده از فایل پشتیبان و یا عبارت بازگردانی است. </string>

	<string name="wallet_lock_wallet_disabled">کیف پول غیرفعال شد</string>
	<string name="wallet_lock_try_again">در %1$d %2$s دیگر دوباره تلاش کنید.</string>
	<string name="wallet_lock_reset">بازنشانی</string>
	<string name="wallet_lock_wrong_pin">رمز نادرست است! %s</string>

	<plurals name="wallet_lock_attempts_remaining">
		<item quantity="one">%d بار دیگر می‌توانید تلاش کنید</item>
		<item quantity="other">%d بار دیگر می‌توانید تلاش کنید</item>
	</plurals>

	<plurals name="minute">
		<item quantity="one">دقیقه</item>
		<item quantity="other">دقیقه</item>
	</plurals>
	
	<plurals name="hour">
		<item quantity="one">ساعت</item>
		<item quantity="other">ساعت</item>
	</plurals>

	<string name="encrypt_new_key_chain_upgrade_button">به‌روزرسانی</string>
	<string name="encrypt_new_key_chain_dialog_title">کیف پول‌تان را به‌روزرسانی کنید</string>
	<string name="encrypt_new_key_chain_dialog_message">به‌روزرسانی کیف پول با هدف افزایش قابلیت دریافت و ارسال به اپلیکیشن‌های بیشتر صورت می‌گیرد.</string>
	<string name="encrypt_new_key_chain_enter_pin_dialog_message">برای تکمیل فرآیند به‌روزرسانی باید رمزتان را وارد کنید.</string>
	<string name="pin_code_required_dialog_message">برای استفاده از این اپلیکیشن به منظور ارسال و نیز نمایش موجودی و تراکنش‌ها باید رمزتان را وارد کنید. </string>
    <string name="backup_wallet_seed_private_key_written_down_box">عبارت بازیابی را یادداشت کردم</string>
	
	<string name="change_exchange_currency_code_message">واحد پول محلی‌تان %1$s است، اما واحد پول پیش‌فرض این اپلیکیشن بر روی %2$s تنظیم شده است. آیا مایل هستید آن را به %1$s تغییر دهید یا اینکه می‌خواهید همچنان %2$s باقی بماند؟</string>
	<string name="change_to">به %s تغییر بده!</string>
	<string name="leave_as">بگذار همچنان %s باقی بماند!</string>

	<string name="remind_later">بعدا یادآوری کن</string>
	<string name="backup_now">همین الان نسخه پشتیبان بگیر</string>
	
	<string name="notification_transactions_channel_name">تراکنش‌ها</string>
	<string name="notification_transactions_channel_description">دریافت پیعام درباره تراکنش‌های دریافتی</string>
	<string name="notification_synchronization_channel_name">همزمان‌سازی</string>
	<string name="notification_synchronization_channel_description">وقتی اولیکیشن در حال همزمان‌سازی خود با شبکه است، پیغامی را نشان بده.</string>

	<string name="unlock_with_fingerprint">از اثرانگشت برای باز کردن قفل استفاده کنید.</string>
	<string name="unlock_with_fingerprint_error">اثرانگشت شناسایی نشد. لطفا دوباره امتحان کنید.</string>
	<string name="unlock_with_fingerprint_error_max_attempts">تعداد دفعات استفاده از اثرانگشت از حد مجاز بیشتر شده است. لطفا بعدا دوباره امتحان کنید.</string>
	<string name="or_unlock_with_fingerprint">همچنین می‌توانید از اثرانگشت برای بازکردن قفل استفاده کنید. </string>
	<string name="enable_fingerprint">فعال‌سازی باز کردن قفل با اثرانگشت</string>
	<string name="touch_fingerprint_sensor">لطفا حسگر اثرانگشت را لمس کنید.</string>
	<string name="touch_fingerprint_to_enable">برای باز کردن قفل با اثرانگشت، لطفا حسگر اثرانگشت را لمس کنید.</string>
	<string name="exchange_rate_missing">این تراکنش بسیار قدیمی است ونمی‌توان ارزش معادل پول رسمی آن را تعیین کرد.</string>

	<string name="preferences_enable_payment_request_summary">از پروتکل پرداخت برای پرداخت‌های صورت گرفته با کیوآر-کد استفاده کنید. </string>
	<string name="preferences_enable_payment_request_title">بی‌آی‌پی۷۰  برای اسکن به منظور پرداخت</string>
</resources><|MERGE_RESOLUTION|>--- conflicted
+++ resolved
@@ -1,12 +1,6 @@
 <?xml version='1.0' encoding='UTF-8'?>
 <resources>
-<<<<<<< HEAD
-
-    <string name="send_coins_auto_lock_feasible">تراکنش بدون هر نوع کارمزد اضافی صورت می‌گیرد.</string>
 	<string name="send_coins_auto_lock_not_feasible">انجام نهایی این تراکنش ممکن است چند دقیقه وقت بگیرد. آیا مایلید با پرداخت %1$s %2$s آن را به شکلی آنی به انجام رسانید؟ </string>
-=======
-	<string name="send_coins_auto_lock_not_feasible">تکمیل این تراکنش ممکن است چند دقیقه طول بکشد. آیا مایلید به ازای پرداخت %1$s%2$s تراکنش خود را به صورت آنی انجام دهید؟ </string>
->>>>>>> 82df3a6a
 	<string name="send_coins_instant_send_not_feasible">تکمیل این تراکنش ممکن است چند دقیقه طول بکشد.</string>
 
 	<string name="options_paste_from_clipboard_title">چسباندن</string>
