--- conflicted
+++ resolved
@@ -3,14 +3,8 @@
   <string name="help_wallet">
 <![CDATA[
 		<p>
-<<<<<<< HEAD
-			Den øverste venstre del af skærmen viser din valgte Darkcoin-adresse, som andre har brug for at vide for at sende
-			dig Darkcoins.
-			Berør for at ændre adresse.
-=======
 			Den øverste venstre del af skærmen viser din saldo i bitcoin og én valgt national valuta.
 			Berør for at gå til listen over nationale valutaer og berør en af disse valutaer for at sætte den som standard.
->>>>>>> 31fe793b
 		</p>
 		<p>
 			QR-koden til højre indeholder din Darkcoin-adresse og kan scannes af en anden person.
