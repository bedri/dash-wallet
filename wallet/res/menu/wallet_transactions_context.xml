<?xml version="1.0" encoding="utf-8"?>
<menu xmlns:android="http://schemas.android.com/apk/res/android" >

<<<<<<< HEAD
	<item
		android:id="@+id/wallet_transactions_context_edit_address"
		android:icon="@drawable/ic_create_white_24dp"
		android:showAsAction="ifRoom|withText"
		android:title="@null"
		android:titleCondensed="@string/button_edit"/>
	<item
		android:id="@+id/wallet_transactions_context_show_qr"
		android:icon="@drawable/ic_action_qr"
		android:showAsAction="ifRoom|withText"
		android:title="@string/action_show_qr"/>
	<item
		android:id="@+id/wallet_transactions_context_browse"
		android:showAsAction="never"
		android:title="@string/action_browse"/>
	<item
		android:id="@+id/wallet_transactions_context_raise_fee"
		android:showAsAction="never"
		android:title="@string/raise_fee_dialog_title"/>
=======
    <item
        android:id="@+id/wallet_transactions_context_edit_address"
        android:icon="@drawable/ic_create_white_24dp"
        android:showAsAction="ifRoom|withText"
        android:title="@null"
        android:titleCondensed="@string/button_edit"/>
    <item
        android:id="@+id/wallet_transactions_context_show_qr"
        android:icon="@drawable/ic_qrcode_white_24dp"
        android:showAsAction="ifRoom|withText"
        android:title="@string/action_show_qr"/>
    <item
        android:id="@+id/wallet_transactions_context_raise_fee"
        android:showAsAction="never"
        android:title="@string/raise_fee_dialog_title"/>
    <item
        android:id="@+id/wallet_transactions_context_report_issue"
        android:showAsAction="never"
        android:title="@string/preferences_report_issue_title"/>
    <item
        android:id="@+id/wallet_transactions_context_browse"
        android:showAsAction="never"
        android:title="@string/action_browse"/>

>>>>>>> e7829a15
</menu><|MERGE_RESOLUTION|>--- conflicted
+++ resolved
@@ -1,28 +1,7 @@
 <?xml version="1.0" encoding="utf-8"?>
 <menu xmlns:android="http://schemas.android.com/apk/res/android" >
 
-<<<<<<< HEAD
 	<item
-		android:id="@+id/wallet_transactions_context_edit_address"
-		android:icon="@drawable/ic_create_white_24dp"
-		android:showAsAction="ifRoom|withText"
-		android:title="@null"
-		android:titleCondensed="@string/button_edit"/>
-	<item
-		android:id="@+id/wallet_transactions_context_show_qr"
-		android:icon="@drawable/ic_action_qr"
-		android:showAsAction="ifRoom|withText"
-		android:title="@string/action_show_qr"/>
-	<item
-		android:id="@+id/wallet_transactions_context_browse"
-		android:showAsAction="never"
-		android:title="@string/action_browse"/>
-	<item
-		android:id="@+id/wallet_transactions_context_raise_fee"
-		android:showAsAction="never"
-		android:title="@string/raise_fee_dialog_title"/>
-=======
-    <item
         android:id="@+id/wallet_transactions_context_edit_address"
         android:icon="@drawable/ic_create_white_24dp"
         android:showAsAction="ifRoom|withText"
@@ -45,6 +24,4 @@
         android:id="@+id/wallet_transactions_context_browse"
         android:showAsAction="never"
         android:title="@string/action_browse"/>
-
->>>>>>> e7829a15
 </menu>