<?xml version='1.0' encoding='UTF-8'?>
<resources>
  <string name="help_wallet">
<![CDATA[
		<p>
<<<<<<< HEAD
			A parte superior esquerda da tela exibe o seu endereço de Dash selecionado, para que outras pessoas possam enviar-lhe Dash.
			Toque para trocar o endereço.
=======
			O canto superior esquerdo da tela exibe o seu saldo da sua carteira.
			Toque para ver as listas das moedas nacionais, e toque em uma delas para selecioná-la como padrão.
>>>>>>> c097f8d6
		</p>
		<p>
			O código QR à direita contém o seu endereço bitcoin e pode ser usado para ser lido por outro dispositivo.
			Toque no código QR para ampliá-lo.
		</p>
		<p>
			A parte inferior da tela é preenchida com sua lista de transações, que está vazia no início.
			Transações pendentes são exibidas na cor cinza até que sejam confirmadas.
			Toque em uma transação para adicionar o endereço de remetentes ou destinatários para o livro de endereços.
			Deslize para a esquerda ou direita para aplicar filtros na lista.
		</p>
		<p>
			Você pode enviar ou solicitar bitcoins tocando os botões na barra de ações.
			Mais opções estão disponíveis no menu de opções.
		</p>
	]]>
	</string>
  <string name="help_request_coins">
<![CDATA[
		<p>
			Usando essa tela, você consegue solicitar bitcoins para outra pessoa (que também já tenha instalado uma carteira Bitcoin).
		</p>
		<p>
			Primeiro, você pode opcionalmente inserir uma quantidade de Bitcoins a ser solicitada.
		</p>
		<p>
			Um código QR será gerado e ele deve ser escaneado pela outra pessoa.
			Você também pode enviar sua solicitação para uma pessoa remotamente, usando o botão compartilhar na barra de ações.
			A outra pessoa deverá clicar na Bitcoin URL.
		</p>
		<p>
			A solicitação irá mostrar para a outra pessoa uma caixa de diálogo para o envio de bitcoins com todos os campos pré-preenchidos.
			Se ela concordar com o valor, tudo o que ela precisa fazer é enviar o pagamento.
		</p>
	]]>
	</string>
  <string name="help_send_coins">
<![CDATA[
		<p>
			Você iniciou o processo de envio de moedas.
			Você veio aqui, quer através da tela principal ou clicando em uma URL Bitcoin no seu nabegador mobile.
		</p>
		<p>
			Primeiro insira o endereço Bitcoin para o qual quer realizar o pagamento.
			O endereço será completado automaticamente através de entradas conhecidas em seu catálogo de endereços.
			Você também pode escanear QR codes com endereços Bitcoin ou requisitar pressionando o botão QR na barra de ações.
		</p>
		<p>
			Em seguida, você pode ver quantas Bitcoins você pode gasta no momento.
			Qualquer diferença para o saldo da tela principal ainda não está confirmado e pode ainda não ser gasto.
		</p>
		<p>
			Por último, você digite a quantia a pagar.
		</p>
		<p>
			Você pode inserir um pagamento estando offline.
			Ele será enviado na próxima reinicialização do Bitcoin Wallet.
			Se você quer que um pagamento seja processado o mais rápido possível, certifique-se que você está bem conectado (i.e. em uma WLAN).
		</p>
		<p>
			Nota:
			Pagamentos são irreversíveis.
			Sempre cheque o endereço de destino.
		</p>
	]]>
	</string>
  <string name="help_safety">
<![CDATA[
		<p>
			<b>Notas importantes sobre segurança:</b>
		</p>
		<p>
			Bitcoins são armazenadas no dispositivo.
			<b>Se você o perder, também perde suas Bitcoins.</b>
		</p>
		<p>
			Isso significa que você tem que fazer um <b>back up de sua carteira</b>!
			Utilize o recurso de backup in-app para isso, ao invés de um aplicativo de backup de terceiros.
			Mantenha o seu backup seguro e lembre a senha.
		</p>
		<p>
			<b>Antes de Instalar</b> (ou limpar as informações do app ou realizar um reset em seu dispositivo), <b>transfira seus Bitcoins para outra carteira</b>.
			Bitcoins restantes serão perdidas.
		</p>
		<p>
			<b>Pagamentos são irreversíveis</b>.
			Se você enviar seus Bitcoins no vazio, não há quase nenhuma maneira de obtê-los de volta.
		</p>
		<p>
			<b>Mantenha o seu dispositivo mobile seguro!</b>
			Não faça root em seu dispositivo.
			Não instale aplicativos que não confia.
			Aplicativos maliciosos podem tentar roubar sua carteira.
		</p>
		<p>
			Mantenha o risco baixo.
			<b>Use com pequenas quantias</b> por dia de uso.
		</p>
	]]>
	</string>
</resources><|MERGE_RESOLUTION|>--- conflicted
+++ resolved
@@ -3,13 +3,8 @@
   <string name="help_wallet">
 <![CDATA[
 		<p>
-<<<<<<< HEAD
-			A parte superior esquerda da tela exibe o seu endereço de Dash selecionado, para que outras pessoas possam enviar-lhe Dash.
-			Toque para trocar o endereço.
-=======
 			O canto superior esquerdo da tela exibe o seu saldo da sua carteira.
 			Toque para ver as listas das moedas nacionais, e toque em uma delas para selecioná-la como padrão.
->>>>>>> c097f8d6
 		</p>
 		<p>
 			O código QR à direita contém o seu endereço bitcoin e pode ser usado para ser lido por outro dispositivo.
