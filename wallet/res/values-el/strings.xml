--- conflicted
+++ resolved
@@ -3,23 +3,40 @@
 
     <string name="toast_wallet_reset">Έγινε επανεκκίνηση στο πορτοφόλι σας!\nΘα πάρει λίγο χρόνο μέχρι την ανάκτηση του,</string>
     <string name="wallet_disclaimer_fragment_remind_safety">Χρησιμοποιήστε με δική σας ευθύνη. Διαβάστε τις &lt;u&gt;επισημάνσεις ασφάλειας&lt;/u&gt;.</string>
+    <string name="wallet_disclaimer_fragment_remind_backup">Χρειάζεται να πάρετε αντίγραφο ασφαλείας του πορτοφολιού σας!</string>
     <string name="blockchain_state_progress_hours">Απομένουν %1$s, %2$d ώρες</string>
     <string name="blockchain_state_progress_days">Απομένουν %1$s, %2$d μέρες</string>
     <string name="blockchain_state_progress_weeks">Απομένουν %1$s, %2$d εβδομάδες</string>
     <string name="blockchain_state_progress_months">Απομένουν %1$s, %2$d μήνες</string>
     <string name="blockchain_state_progress_downloading">Συγχρονισμός με το δίκτυο</string>
     <string name="blockchain_state_progress_stalled">Συγχρονισμός σε αναστολή</string>
+    <string name="blockchain_state_progress_problem_storage">Συγχρονισμός: Πρόβλημα αποθήκευσης</string>
+    <string name="blockchain_state_progress_problem_network">Συγχρονισμός: Πρόβλημα δικτύου</string>
     <string name="wallet_address_fragment_clipboard_msg">Η διεύθυνση Dash αντιγράφτηκε στο πρόχειρο</string>
     <string name="wallet_address_dialog_fragment_hint">Για λόγους προστασίας της ανωνυμίας σας, η διεύθυνσή σας θα αλλάζει με κάθε πληρωμή που θα λαμβάνετε.</string>
+    <string name="wallet_balance_fragment_too_much">Το ποσό αυτό είναι αρκετά μεγάλο για να το έχετε σε ένα σημείο. Μετακινήστε μερικά νομίσματα σε άλλο πορτοφόλι για τη δική σας ασφάλεια.</string>
+    <string name="wallet_balance_fragment_replaying">Το υπόλοιπο δεν είναι διαθέσιμο κατά τη διάρκεια της επανάληψης.</string>
     <string name="exchange_rates_activity_title">Τοπικό νόμισμα</string>
     <string name="exchange_rates_fragment_empty_text">Δεν ήταν δυνατή η φόρτωση των ισοτιμιών.</string>
     <string name="exchange_rates_fragment_empty_search">Δε βρέθηκε η ισοτιμία.</string>
+    <string name="exchange_rates_fragment_default">(προεπιλογή)</string>
+    <string name="exchange_rates_fragment_rate">Ισοτιμία</string>
+    <string name="exchange_rates_fragment_balance">Υπόλοιπο</string>
+    <string name="exchange_rates_fragment_source">Τιμή από %s</string>
     <string name="exchange_rates_options_search">Αναζήτηση ισοτιμίας</string>
+    <string name="exchange_rates_context_set_as_default_title">Θέσε ως προεπιλογή</string>
     <string name="wallet_transactions_fragment_empty_text">Δεν υπάρχουν συναλλαγές για προβολή</string>
+    <string name="wallet_transactions_row_warning_backup">Συγχαρητήρια, λάβατε την πρώτη σας πληρωμή! Έχετε κρατήσει αντίγραφο ασφαλείας του πορτοφολιού σας σε περίπτωση απώλειας;</string>
     <string name="wallet_transactions_fragment_coinbase">εξορυχθέντα</string>
     <string name="wallet_transactions_fragment_internal">εσωτερικός</string>
+    <string name="wallet_transactions_options_filter">Φίλτρο Συναλλαγών</string>
+    <string name="wallet_transactions_options_filter_all">Όλες οι συναλλαγές</string>
+    <string name="wallet_transactions_options_filter_received">Ληφθείσες πληρωμές</string>
+    <string name="wallet_transactions_options_filter_sent">Απεσταλμένες πληρωμές</string>
+    <string name="wallet_options_safety_menu">Ασφάλεια</string>
     <string name="wallet_options_encrypt_keys_set">Ορίστε PIN</string>
     <string name="wallet_options_encrypt_keys_change">Αλλαγή PIN</string>
+    <string name="wallet_options_safety">Οδηγίες ασφαλείας</string>
     <string name="wallet_low_storage_dialog_title">Ο εσωτερικός χώρος αποθήκευσης της συσκευής είναι πολύ χαμηλός!</string>
     <string name="wallet_low_storage_dialog_msg">Το πορτοφόλι Dash χρησιμοποιεί τον εσωτερικό χώρο αποθήκευσης για να θυμάται τις συναλλαγές και τα blocks. Εάν δεν έχει χώρο, θα σταματήσει να λειτουργεί και τα χρήματά σας θα βρεθούν σε κίνδυνο!\n\nΘέλετε να ανοίξετε τον διαχειριστή εφαρμογών και να απεγκαταστήσετε κάποιες εφαρμογές που δεν χρησιμοποιείτε;</string>
     <string name="wallet_low_storage_dialog_button_apps">Διαχείριση εφαρμογών</string>
@@ -30,20 +47,34 @@
     <string name="wallet_version_dialog_msg_deprecated">Αν δεν βλέπετε καμιά ενημέρωση λογισμικού, αυτό πιθανά σημαίνει ότι  η έκδοση του Android δεν υποστηρίζεται πια.</string>
     <string name="wallet_version_dialog_button_market">Google Play</string>
     <string name="wallet_version_dialog_button_binary">Λήψη</string>
+    <string name="wallet_old_sdk_dialog_title">Η έκδοση για Android είναι παρωχημένη</string>
+    <string name="wallet_old_sdk_dialog_message">Είναι πολύ πιθανόν μία από τις επόμενες εκδόσεις του Dash Wallet να μην υποστηρίζουν άλλο την συσκευή σας. Σε μερικές περιπτώσεις, μπορεί να γίνει πολύ δύσκολο το να ξοδεύετε νομίσματα σε αυτή την συσκευή.\n\nΕκτός αν ξέρετε τι κάνετε, καλύτερα να μεταφέρετε τα νομίσματά σας το συντομότερο.</string>
     <string name="send_coins_activity_title">Αποστολή Dash</string>
-<<<<<<< HEAD
-=======
     <string name="send_coins_fragment_request_payment_request_progress">Παραλαβή υπογραφής από %s...</string>
     <string name="send_coins_fragment_request_payment_request_failed_title">Η παραλαβή της υπογραφής απέτυχε</string>
     <string name="send_coins_fragment_request_payment_request_wrong_signature">Λανθασμένη υπογραφή!</string>
->>>>>>> aebfd3b9
     <string name="send_coins_fragment_payee_verified_by_unknown">άγνωστο</string>
+    <string name="send_coins_fragment_receiving_address_label">Αποστολή στο</string>
+    <string name="send_coins_fragment_receiving_address_hint">πληκτρολογήστε τη διεύθυνση ή το όνομα</string>
+    <string name="send_coins_fragment_receiving_address_error">Μη έγκυρη διεύθυνση Dash!</string>
+    <string name="send_coins_fragment_receiving_address_own">Πρόκειται να στείλετε στον εαυτό σας!</string>
+    <string name="send_coins_fragment_receiving_address_complex">complex\naddress</string>
     <string name="send_coins_fragment_pending">(%s αναμονή για επιβεβαίωση)</string>
+    <string name="send_coins_fragment_amount_label">Ποσό για πληρωμή</string>
+    <string name="send_coins_fragment_pin_label">Εισάγετε PIN</string>
+    <string name="send_coins_fragment_hint_fee_economic">Θα πληρώσετε %s για το δίκτυο.</string>
+    <string name="send_coins_fragment_hint_fee_priority">Θα πληρώσετε τέλη προτεραιότητας %s. Αν σας ενδιαφέρουν χαμηλά τέλη, χρησιμοποιήστε την επιλογή "προτεραιότητα" μόνο αν χρειάζεστε επιβεβαίωση το συντομότερο δυνατόν.</string>
     <string name="send_coins_fragment_hint_dusty_send">Το ποσό είναι πολύ μικρό για να σταλθεί</string>
     <string name="send_coins_fragment_hint_insufficient_money">Ανεπαρκή χρήματα</string>
     <string name="send_coins_fragment_hint_empty_wallet_failed">Το ποσό των μικρών πληρωμών στο πορτοφόλι σας δεν επαρκεί για το ποσό που είναι προς αποστολή.</string>
     <string name="send_coins_fragment_hint_replaying">Αυτή την στιγμή δεν διεκπεραιώνονται πληρωμές γιατί το πορτοφόλι δεν έχει συγχρονιστεί πλήρως με το δίκτυο</string>
+    <string name="send_coins_fragment_direct_payment_enable">Στείλτε πληρωμή απευθείας στον δικαιούχο διακομιστή.</string>
+    <string name="send_coins_fragment_direct_payment_ack">Η πληρωμή σας στάλθηκε απευθείας επιτυχώς.</string>
+    <string name="send_coins_fragment_direct_payment_nack">Η πληρωμή μέσω απευθείας σύνδεσης απορρίφθηκε.</string>
+    <string name="send_coins_fragment_direct_payment_failed_title">Η άμεση πληρωμή απέτυχε</string>
+    <string name="send_coins_fragment_direct_payment_failed_msg">Η πληρωμή σας παρά ταύτα, θα γίνει μέσω του δικτύου P2P.</string>
     <string name="send_coins_fragment_button_send">Αποστολή</string>
+    <string name="send_coins_fragment_button_back">Πίσω</string>
     <string name="send_coins_fragment_insufficient_money_title">Ανεπαρκή διαθέσιμα νομίσματα</string>
     <string name="send_coins_fragment_insufficient_money_msg1">Υπολείπονται %s.</string>
     <string name="send_coins_fragment_insufficient_money_msg2">Θα θέλατε να πληρώσετε με όλα όσα διαθέτετε;</string>
@@ -54,8 +85,14 @@
     <string name="send_coins_sent_msg">Στάλθηκε!</string>
     <string name="send_coins_failed_msg">Αποτυχία!</string>
     <string name="send_coins_error_msg">Πρόβλημα στην αποστολή νομισμάτων!</string>
+    <string name="send_coins_options_fee_category">Τέλη</string>
+    <string name="send_coins_options_fee_category_economic">Οικονομικό</string>
+    <string name="send_coins_options_fee_category_priority">Προτεραιότητα</string>
     <string name="send_coins_options_empty">Άδειο πορτοφόλι</string>
     <string name="sweep_wallet_activity_title">Εισάγετε το ιδιωτικό κλειδί</string>
+    <string name="sweep_wallet_fragment_intro">Πρόκειται να σαρώσετε ένα χάρτινο πορτοφόλι ή κουπόνι. Με αυτό τον τρόπο θα μεταφέρετε όλα τα νομίσματα από το χαρτί στο πορτοφόλι σας σε αυτή την συσκευή. Μόλις η συναλλαγή εγκριθεί, το χαρτί θα είναι άχρηστο και δεν θα πρέπει να ξαναχρησιμοποιηθεί για λόγους ασφαλείας.</string>
+    <string name="sweep_wallet_fragment_hint">Τα χάρτινα πορτοφόλια χρησιμοποιούνται για ψυχρή αποθήκευση. Μερικά ATM τα τυπώνουν πάνω στο χαρτάκι που δίνουν αντί να στέλνουν τα νομίσματα κατευθείαν στο κινητό σας. Κάποιοι μερικές φορές χρησιμοποιούν προ-φορτισμένα χάρτινα πορτοφόλια για να μεταφέρουν αξίες (δεν συνιστάται).</string>
+    <string name="sweep_wallet_fragment_wallet_unknown">Ξεκινήστε με τη σάρωση του ιδιωτικού κλειδιού ενός χάρτινου πορτοφολιού. Χρησιμοποιήστε το κουμπί της κάμερας.</string>
     <string name="sweep_wallet_fragment_encrypted">Αυτό το ιδιωτικό κλειδί προστατεύεται με κωδικό πρόσβασης.</string>
     <string name="sweep_wallet_fragment_password">Κωδικός</string>
     <string name="sweep_wallet_fragment_bad_password">Λάθος κωδικός!</string>
@@ -67,12 +104,21 @@
     <string name="sweep_wallet_fragment_request_wallet_balance_failed_title">Η φόρτωση του υπολοίπου πορτοφολιού απέτυχε</string>
     <string name="sweep_wallet_fragment_insufficient_money_title">Ανεπαρκή διαθέσιμα νομίσματα</string>
     <string name="sweep_wallet_fragment_insufficient_money_msg">Το ποσό των νομισμάτων στο πορτοφόλι είναι πολύ μικρό για σάρωση.</string>
+    <string name="sweep_wallet_options_reload">Ανανέωση υπολοίπου</string>
     <string name="maintenance_dialog_title">Συνιστάται συντήρηση</string>
     <string name="maintenance_dialog_message">Παραλάβατε %1$s σε μή ασφαλείς διευθύνσεις. Θα θέλατε να μεταφέρετε αυτά τα νομίσματα σε ασφαλείς διευθύνσεις; Θα χρεωθεί ένα μικρό τέλος δικτύου %2$s.</string>
     <string name="maintenance_dialog_state_decrypting">Αποκρυπτογράφηση…</string>
     <string name="maintenance_dialog_state_done">Ολοκληρώθηκε.</string>
     <string name="maintenance_dialog_button_move">Μετακίνηση</string>
+    <string name="request_coins_activity_title">Αίτηση για Dash</string>
+    <string name="request_coins_fragment_amount_label">Ζητούμενο ποσό (προαιρετικό)</string>
+    <string name="request_coins_fragment_accept_bluetooth_payment">Δεχτείτε την πληρωμή μέσω Bluetooth για περισσότερο αξιόπιστη επεξεργασία</string>
+    <string name="request_coins_fragment_initiate_request_qr">Δώστε αυτόν τον QR-κώδικα στον αποστολέα για να τον σαρώσει.</string>
+    <string name="request_coins_fragment_initiate_request_nfc">Ή αγγίξτε μια συσκευή με δυνατότητα NFC.</string>
+    <string name="request_coins_clipboard_msg">η αίτηση για Dash αντιγράφηκε στο clipboard</string>
     <string name="request_coins_share_dialog_title">Αίτημα διαμοιρασμού των Dash</string>
+    <string name="request_coins_no_local_app_msg">Δεν βρέθηκε άλλη εφαρμογή Dash</string>
+    <string name="request_coins_options_local_app_title">Αίτηση από τοπική εφαρμογή</string>
     <string name="address_book_activity_title">Βιβλίο διευθύνσεων</string>
     <string name="address_book_list_receiving_title">Οι διευθύνσεις σας</string>
     <string name="address_book_list_receiving_random">Παλιές διευθύνσεις</string>
@@ -83,6 +129,7 @@
     <string name="address_book_context_remove_title">Αφαιρέστε τη διεύθυνση</string>
     <string name="address_book_context_copy_to_clipboard_title">Αντιγραφή στο πρόχειρο</string>
     <string name="address_book_options_paste_from_clipboard_title">Επικόλληση από το πρόχειρο</string>
+    <string name="address_book_options_paste_from_clipboard_empty">το πρόχειρο είναι κενό</string>
     <string name="address_book_options_paste_from_clipboard_invalid">Τα δεδομένα από το πρόχειρο είναι μη αναγνωρίσιμα</string>
     <string name="address_book_options_paste_from_clipboard_own_address">Αυτή η διεύθυνση απο το clipboard είναι δική σας.</string>
     <string name="address_book_options_scan_title">Αναζήτηση διεύθυνσης</string>
@@ -97,6 +144,17 @@
     <string name="edit_address_book_entry_dialog_label_label">Ετικέτα</string>
     <string name="edit_address_book_entry_dialog_button_edit">Αποθήκευση</string>
     <string name="transaction_row_fee">Τέλος δικτύου</string>
+    <string name="transaction_row_message_purpose_key_rotation">Αυτή η συναλλαγή θωρακίζει το πορτοφόλι σας από κλοπή. &lt;u&gt;Περισσότερες πληροφορίες.&lt;/u&gt;</string>
+    <string name="transaction_row_message_purpose_raise_fee">Αυτή η συναλλαγή αυξάνει το τέλος δικτύου για μία προηγούμενη πληρωμή.</string>
+    <string name="transaction_row_message_own_unbroadcasted">Αυτή η πληρωμή δεν έχει διαβιβαστεί ακόμη.</string>
+    <string name="transaction_row_message_received_direct">Η πληρωμή παρελήφθη απευθείας. Υπάρχει ρίσκο να μην μπορεί ποτε να ξοδευτεί.</string>
+    <string name="transaction_row_message_received_unconfirmed_delayed">Καθυστερεί η επιβεβαίωση αυτής της πληρωμής, πιθανότατα λόγω υπερφόρτωσης του δικτύου Dash. </string>
+    <string name="transaction_row_message_received_unconfirmed_unlocked">Αυτή η πληρωμή τώρα μπορεί να ξοδευτεί χωρίς να επιβεβαίωθει.</string>
+    <string name="transaction_row_message_received_in_conflict">Υπάρχει υψηλό ρίσκο αυτή η πληρωμή να αναστραφεί από τον αποστολέα! Αν μπορείτε, περιμένετε για επιβεβαίωση.</string>
+    <string name="transaction_row_message_received_dead">Αυτή η πληρωμή έχει αναιρεθεί από τον αποστολέα.</string>
+    <string name="transaction_row_message_received_dust">Αυτό το μικρό ποσό πιθανότατα ποτέ δεν θα μπορέσετε να το ξοδέψετε οικονομικά.</string>
+    <string name="transaction_row_message_received_pay_to_many">Αυτή η πληρωμή πληρώνει σε πολλά πορτοφόλια πέρα από το δικό σας και αυτό προκαλεί καθυστέρηση της εφαρμογής με την πάροδο του χρόνου. Αν μπορείτε, προσπαθήστε να λαμβάνετε πληρωμές μόνο προς τα εσάς.</string>
+    <string name="transaction_row_message_received_rbf">Η πληρωμή καθυστέρησε επειδή ο αποστολέας χρησιμοποίησε ένα μη ασφαλές τύπο συναλλαγής.</string>
     <string name="transaction_row_status_received">Ελήφθησαν</string>
     <string name="transaction_row_status_sent">Εστάλη</string>
     <string name="transaction_row_status_sending">Αποστολή</string>
@@ -122,10 +180,13 @@
     <string name="transaction_row_status_masternode_update_registrar">Ανανέωση Masternode</string>
     <string name="transaction_row_status_masternode_update_service">Ανανέωση Masternode</string>
     <string name="transaction_row_status_masternode_revoke">Ανάκληση Masternode</string>
+    <string name="transaction_row_status_masternode_reward">Ανταμοιβή για Masternode</string>
     <string name="transaction_row_status_mining_reward">Ανταμοιβή για Mining</string>
     <string name="network_monitor_activity_title">Παρακολούθηση δικτύου</string>
     <string name="network_monitor_peer_list_title">Ομότιμοι</string>
     <string name="network_monitor_block_list_title">Τμήματα</string>
+    <string name="block_row_mining_difficulty_adjustment">Δυσκολία διαμόρφωσης mining</string>
+    <string name="block_row_mining_reward_adjustment">Η αμοιβή για mining μειώθηκε στη μέση</string>
     <string name="block_row_now">μόλις τώρα</string>
     <string name="peer_list_fragment_empty">Κανένας χρήστης συνδεδεμένος</string>
     <string name="peer_list_row_ping_time">⇆ %d&#x2009;ms</string>
@@ -150,12 +211,14 @@
     <string name="export_keys_dialog_title">Αντίγραφο ασφαλείας πορτοφολιού</string>
     <string name="backup_wallet_dialog_message">Το αντίγραφο ασφαλείας σας θα κρυπτογραφηθεί με τον επιλεγμένο κωδικό και θα αποθηκευτεί στον εξωτερικό χώρο αποθήκευσης.</string>
     <string name="backup_wallet_dialog_warning_encrypted">Το πορτοφόλι σας προστατεύεται από PIN ξοδέματος. Βεβαιωθείτε ότι θυμάστε το PIN εκτός από τον εφεδρικό κωδικό πρόσβασης!</string>
+    <string name="export_keys_dialog_button_export">Αντίγραφο ασφαλείας</string>
     <string name="export_keys_dialog_success"><![CDATA[<p>Έγινε αντίγραφο ασφαλείας του πορτοφολιού σας έως το <tt>%s</tt></p><p>Αν η συσκευή σας έχει αφαιρούμενη κάρτα SD, το αντίγραφο ασφαλείας <i>θα πρέπει </i> να βρίσκεται στην κάρτα. Αφαιρέστε την και φυλάξτε την σε ασφαλές μέρος. Εαν η SD κάρτα <i>δεν</i> είναι αφαιρούμενη, θα πρέπει να φυλάξετε το αντίγραφο ασφαλείας κάπου αλλού και όχι στην συσκευή σας.</p><p><b>Εάν το μόνο μέρος που έχετε το αντίγραφο ασφαλείας είναι στην συσκευή σας, τότε κινδυνεύετε να τα χάσετε και τα δύο μαζί!</b></p><p> Σε κάθε περίπτωση φρόντιστε να θυμάστε την κωδική φράση του αντίγραφου ασφαλείας σας. Είστε σίγουρος ότι θελετε να κρατήσετε αρχείο από το πορτοφόλι σας τώρα?</p>]]></string>
     <string name="export_keys_dialog_failure">Δεν ήταν δυνατόν να δημιουργηθεί αντίγραφο ασφαλείας του πορτοφολιού σας:\n%s</string>
     <string name="export_keys_dialog_button_archive">Αρχειοθέτηση</string>
     <string name="export_keys_dialog_mail_subject">Αντίγραφο ασφαλείας Πορτοφολιού Dash</string>
     <string name="export_keys_dialog_mail_text">Το συνημμένο κρυπτογραφημένο αρχείο περιέχει τα ιδιωτικά κλειδιά του Dash πορτοφολιού σας και θα πρέπει να διατηρείται ασφαλές. Μην ξεχάσετε τον κωδικό πρόσβασης κρυπτογράφησης!</string>
     <string name="export_keys_dialog_mail_intent_chooser">Αρχειοθετήστε το πορτοφόλι χρησιμοποιώντας…</string>
+    <string name="export_keys_dialog_mail_intent_failed">Η αρχειοθέτηση του πορτοφολιού απέτυχε.</string>
     <string name="import_export_keys_dialog_password">κωδικός</string>
     <string name="backup_wallet_dialog_password_again">ξανά</string>
     <string name="backup_wallet_dialog_password_mismatch">αναντιστοιχία!</string>
@@ -187,6 +250,7 @@
     <string name="input_parser_invalid_transaction">Μη έγκυρη συναλλαγή:\n%s</string>
     <string name="preferences_activity_title">Ρυθμίσεις</string>
     <string name="preferences_category_diagnostics">Διαγνωστικά</string>
+    <string name="preferences_category_labs">Εργαστήρια</string>
     <string name="preferences_precision_title">Ονομασία και ακρίβεια</string>
     <string name="preferences_precision_summary">Μονάδα απεικόνισης ποσών. Δεν επηρεάζει τους υπολογισμούς.</string>
     <string name="preferences_precision_labels_8">DASH, 8 δεκαδικά σημεία</string>
@@ -244,9 +308,15 @@
     <string name="about_source_title">Πηγαίος κώδικας</string>
     <string name="about_category_credits">Το app χρησιμοποιεί...</string>
     <string name="about_credits_bitcoinj_title">dashj %s, ένα πρωτόκολλο εκτέλεσης Dash</string>
+    <string name="about_credits_zxing_title">ZXing, μία βιβλιοθήκη επεξεργασίας QR-code</string>
+    <string name="about_credits_icon_title">Η εφαρμογή αυτή χρησιμοποιεί ένα εικονίδιο από τη \'bitboy\'</string>
     <string name="about_credits_scrypt_title">Scrypt, εφαρμοσμένο από τους Will Glozer και Colin Percival</string>
     <string name="about_market_app_title">Σελίδα Google Play</string>
     <string name="about_market_app_summary">Κάνετε κριτική ή βαθμολογήστε την εφαρμογή</string>
+    <string name="about_faq_title">FAQ</string>
+    <string name="about_faq_summary">Συχνά ερωτώμενες απορίες σχετικά με την εφαρμογή</string>
+    <string name="about_community_googleplus_title">Google+ κοινότητα</string>
+    <string name="about_community_googleplus_summary">Συνομιλήστε σχετικά με την εφαρμογή</string>
     <string name="notification_coins_received_msg">Ληφθέντα %s</string>
     <string name="notification_peers_connected_msg">%d χρήστες συνδεμένοι</string>
     <string name="notification_inactivity_title">Έχετε ακόμα Dash σε αυτή την συσκευή!</string>
@@ -260,13 +330,18 @@
     <string name="button_dismiss">Ματαίωση</string>
     <string name="button_cancel">Ακύρωση</string>
     <string name="button_retry">Επανάληψη</string>
+    <string name="button_help">Βοήθεια</string>
     <string name="button_add">Προσθήκη</string>
     <string name="button_delete">Διαγραφή</string>
     <string name="button_set">Ορίστε</string>
+    <string name="button_remove">Αφαίρεση</string>
     <string name="button_edit">Επεξεργασία</string>
     <string name="button_copy">Αντιγραφή</string>
+    <string name="button_copy_request">Αίτημα αντιγραφής</string>
     <string name="button_paste">Επικόλληση</string>
     <string name="button_share">Μοιραστείτε</string>
+    <string name="button_set_as_default">Ορισμός ως προεπιλογή</string>
+    <string name="button_request_coins">Αίτηση για Dash</string>
     <string name="button_send_coins">Αποστολή Dash</string>
     <string name="button_pay">Αποστολή</string>
     <string name="button_scan">Ανίχνευση</string>
@@ -275,6 +350,7 @@
     <string name="action_browse">Πλοήγηση</string>
 
     <!-- generic strings -->
+    <string name="time_today">σήμερα</string>
     <string name="address_unlabeled">(χωρίς ετικέτα)</string>
     <string name="private_key_password">PIN</string>
     <string name="private_key_bad_password">Λάθος PIN!</string>
@@ -284,6 +360,11 @@
     <string name="error_parse">Λάθος εισαγωγή: %s</string>
     <string name="error_http">HTTP σφάλμα %1$s:\n%2$s</string>
     <string name="error_bluetooth">Bluetooth σφάλμα: %1$s</string>
+
+    <string name="transaction_fragment_confirmations_label">Επιβεβαιώσεις</string>
+
+    <string name="dash_slogan">Άμεσο - Ιδιωτικό - Ασφαλές</string>
+    <string name="dash_wallet">Πορτοφόλι</string>
 
     <string name="activity_security_backup_wallet">Αντίγραφο ασφαλείας πορτοφολιού σε Αρχείο</string>
     <string name="activity_security_view_recovery_phrase">Προβολή Φράσης Ανάκτησης</string>
