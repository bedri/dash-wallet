<?xml version='1.0' encoding='UTF-8'?>
<resources>
  <string name="help_wallet">
<![CDATA[
		<p>
<<<<<<< HEAD
			Ekranın üst sol köşesi diğer kişilerin size Darkcoin yollayabilmek için bilmeleri seçilen sizin Darkcoin adresinizi gösterir.
			Adresi değiştirmek için dokunmak yeterlidir.
		</p>
		<p>
			Sağdaki QR code Darkcoin adresinizi içerir ve diğer kişiler tarafından taranmak için kullanılabilir.
			Daha büyük bir QR code görüntülemek için koda dokununuz.
=======
			Ekranın sol üst köşesi bakiyenizi Bitcoin olarak ve seçilen bir para biriminde gösterir.
			Milli para birimleri listesine gitmek için dokununuz ve ardından herhangi bir para birimini varsayılan olarak seçmek için yine dokununuz.
		</p>
		<p>
			Sağ taraftaki QR kodu bitcoin adresinizi içerir ve başka birisinin ödeme yapmak için onu taraması mümkündür.
			Daha büyük bir sürümünü elde etmek için QR koduna dokununuz.
>>>>>>> 31fe793b
		</p>
		<p>
			Ekranın alt kesimi muamele listenizi gösterir ve başlangıçta boştur.
			Beklemedeki muameleler teyit edilinceye kadar gri olarak gösterilir.
			Gönderici ya da alıcı adresini adres defterine eklemek için bir unsura dokununuz.
			Listeye filtre uygulamak için sağa ya da sola doğru kaydırınız.
		</p>
		<p>
<<<<<<< HEAD
			Ekranın alt kısmı başlangıçta boş olan muamele listenizi içerir.
			Bekleyen muameleler teyit edilene dek gri olarak görüntülenirler.
			Herhangi bir unsura dokunarak alıcı ya da gönderici adresini adres defterine ilâve edebilirsiniz.
			Listeye filtre uygulamak için sağa ya da sola kaydırabilirsiniz.
		</p>
		<p>
			Darkcoin yollamak ya da talep etmek için etkinlik çubuğunda düğmelere dokunabilirsiniz.
			Tercihler menüsünde daha fazla seçenek bulabilirsiniz.
=======
			Bitcoin göndermek ya da talepte bulunmak için eylem çubuğundaki düğmelere dokunabilirsiniz.
			Seçenekler menüsünde daha fazla seçenek bulabilirsiniz.
>>>>>>> 31fe793b
		</p>
	]]>
	</string>
  <string name="help_request_coins">
<![CDATA[
		<p>
			Bu diyaloğu kullanarak başka bir kişiden Darkcoin talep edebilirsiniz (bu kişinin Darkcoin Wallet uygulamasını cihazında kurmuş olması gerekir).
		</p>
		<p>
			İlk olarak talep edilen Darkcoin miktarını girebilirsiniz.
		</p>
		<p>
			Ardından ya diğer kişi tarafından taranacak bir QR code oluşturmanız,
			ya da uzaktaki bir kişiye etkinlik çubuğunda paylaş düğmesiyle talebinizi göndermeniz gerekir.
			Bu kişinin Darkcoin bağlantısını tıklaması gerekecektir.
		</p>
		<p>
			Her durumda diğer kişiye Darkcoin göndermesi için tüm seçenekleri doldurulmuş bir diyalog gösterilecektir.
			Kabul ederse tüm yapması gereken muameleyi yollamaktır.
		</p>
	]]>
	</string>
  <string name="help_send_coins">
<![CDATA[
		<p>
			Darkcoin gönderme prosedürünü başlattınız.
			Buraya ya ana ekrandan ya da mobil ağ tarayıcınızda bir Darkcoin bağlantısına tıklayarak geldiniz.
		</p>
		<p>
			İlk olarak ödeme yapacağınız Darkcoin adresini girmelisiniz.
			Adres defterinizde bilinen adreslere dayanılarak adres otomatik olarak tamamlanacaktır.
			Ayrıca etkinlik çubuğunda QR düğmesine dokunarak Darkcoin adresi ya da talebi içeren QR kodlarını tarayabilirsiniz.
		</p>
		<p>
			Bunun ardından o anda ne kadar Darkcoin harcayabileceğinizi görüntüleyebilirsiniz.
			Varsa ana ekrandaki bakiye ile farklılıklar henüz teyit edilmemiştir ve dolayısıyla henüz harcanamaz.
		</p>
		<p>
			Son olarak ödenecek miktarı ve sunduğunuz ücreti girmeniz gerekir.
		</p>
		<p>
			Çevrimdışı olduğunuz sırada bir muamele girebilirsiniz.
			Darkcoin Wallet uygulamasının sonraki açılışında gönderilir.
			Bir muamelenin mümkün olduğu kadar çabuk işlenmesini istiyorsanız bağlantınızın iyi olduğundan (mesela WLAN ile).
		</p>
		<p>
			Not:
			Muameleler geri alınamaz!
			Alıcı adresini daima kontrol ediniz.
		</p>
	]]>
	</string>
  <string name="help_safety">
<![CDATA[
		<p>
			<b>Darkcoinlerinizin güvenliği hakkında önemli noktalar:</b>
		</p>
		<p>
			Darkcoin cüzdanınızdaki Darkcoinler cihazınızda saklanır.
			<b>Cihazınızı kaybederseniz Darkcoinlerinizi de kaybedersiniz.</b>
			Tıpkı fiziki cüzdanınızdaki para gibi.
		</p>
		<p>
			<b>Darkcoin Wallet</b> uygulamasını kaldırmadan önce (ya da uygulama verilerini/cihazınızı sıfırlamadan önce) <b>tüm Darkcoinlerinizi başka bir cüzdana aktarınız</b>.
			Kalan tüm Darkcoinler kaybolacaktır.
		</p>
		<p>
			<b>Muameleler geri alınamaz</b>.
			Darkcoinlerinizi yanlış bir adrese yollarsanız, bunları geri almak için alıcıyı tanımanız ve onun geri yollamayı kabul etmeniz dışında hiçbir yol yoktur.
		</p>
		<p>
			<b>Android cihazınızı güvenli kullanın!</b>
			Sadece tamamen güvendiğiniz uygulamaları indiriniz.
			Kötücül uygulamalar cüzdanınızı çalmaya çalışabilir.
		</p>
		<p>
			Riski sınırlayın!
			<b>Darkcoin Wallet uygulamasını sadece küçük tutarlar için kullanınız</b>.
		</p>
	]]>
	</string>
</resources><|MERGE_RESOLUTION|>--- conflicted
+++ resolved
@@ -3,21 +3,12 @@
   <string name="help_wallet">
 <![CDATA[
 		<p>
-<<<<<<< HEAD
-			Ekranın üst sol köşesi diğer kişilerin size Darkcoin yollayabilmek için bilmeleri seçilen sizin Darkcoin adresinizi gösterir.
-			Adresi değiştirmek için dokunmak yeterlidir.
-		</p>
-		<p>
-			Sağdaki QR code Darkcoin adresinizi içerir ve diğer kişiler tarafından taranmak için kullanılabilir.
-			Daha büyük bir QR code görüntülemek için koda dokununuz.
-=======
 			Ekranın sol üst köşesi bakiyenizi Bitcoin olarak ve seçilen bir para biriminde gösterir.
 			Milli para birimleri listesine gitmek için dokununuz ve ardından herhangi bir para birimini varsayılan olarak seçmek için yine dokununuz.
 		</p>
 		<p>
 			Sağ taraftaki QR kodu bitcoin adresinizi içerir ve başka birisinin ödeme yapmak için onu taraması mümkündür.
 			Daha büyük bir sürümünü elde etmek için QR koduna dokununuz.
->>>>>>> 31fe793b
 		</p>
 		<p>
 			Ekranın alt kesimi muamele listenizi gösterir ve başlangıçta boştur.
@@ -26,19 +17,8 @@
 			Listeye filtre uygulamak için sağa ya da sola doğru kaydırınız.
 		</p>
 		<p>
-<<<<<<< HEAD
-			Ekranın alt kısmı başlangıçta boş olan muamele listenizi içerir.
-			Bekleyen muameleler teyit edilene dek gri olarak görüntülenirler.
-			Herhangi bir unsura dokunarak alıcı ya da gönderici adresini adres defterine ilâve edebilirsiniz.
-			Listeye filtre uygulamak için sağa ya da sola kaydırabilirsiniz.
-		</p>
-		<p>
-			Darkcoin yollamak ya da talep etmek için etkinlik çubuğunda düğmelere dokunabilirsiniz.
-			Tercihler menüsünde daha fazla seçenek bulabilirsiniz.
-=======
 			Bitcoin göndermek ya da talepte bulunmak için eylem çubuğundaki düğmelere dokunabilirsiniz.
 			Seçenekler menüsünde daha fazla seçenek bulabilirsiniz.
->>>>>>> 31fe793b
 		</p>
 	]]>
 	</string>
