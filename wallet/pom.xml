--- conflicted
+++ resolved
@@ -6,15 +6,8 @@
 
 	<artifactId>wallet</artifactId>
 	<packaging>apk</packaging>
-<<<<<<< HEAD
-
-	<version>1.0.9</version>
+	<version>4.28</version>
 	<name>Dash Wallet</name>
-
-=======
-	<version>4.28-test</version>
-	<name>Bitcoin Wallet</name>
->>>>>>> e1c66d7e
 
 	<parent>
 		<groupId>de.schildbach.wallet</groupId>
@@ -90,13 +83,8 @@
 		<!-- com.google.bitcoin.* -->
 		<dependency>
 			<groupId>org.bitcoinj</groupId>
-<<<<<<< HEAD
 			<artifactId>darkcoinj-core</artifactId>
-			<version>0.12.2</version>
-=======
-			<artifactId>bitcoinj-core</artifactId>
 			<version>0.12.3</version>
->>>>>>> e1c66d7e
 		</dependency>
 
 		<!-- de.schildbach.wallet.integration.android.* -->
