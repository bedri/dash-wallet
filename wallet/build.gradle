apply plugin: 'com.android.application'

def localMavenRepo = 'file://' + new File(System.getProperty('user.home'), '.m2/repository').absolutePath
repositories {
    maven { url localMavenRepo }

<<<<<<< HEAD
    dependencies {
        compile(project(':integration-android')) {
            exclude(group: 'com.google.android', module: 'android')
        }
        compile 'com.android.support:support-annotations:22.2.1'
        compile 'com.android.support:support-v4:22.2.1'
        compile 'com.android.support:support-v13:22.2.1'
        compile 'com.android.support:recyclerview-v7:22.2.1'
        compile 'com.android.support:cardview-v7:22.2.1'
        compile 'org.bitcoinj:darkcoinj-core:0.13.2.rix'
        compile 'com.google.protobuf:protobuf-java:2.5.0'
        compile 'com.google.guava:guava:16.0.1'
        compile 'com.google.zxing:core:3.2.0'
        compile 'org.slf4j:slf4j-api:1.7.12'
        compile('com.github.tony19:logback-android-classic:1.1.1-3') {
            exclude(group: 'com.google.android', module: 'android')
        }
        compile 'com.github.tony19:logback-android-core:1.1.1-3'
        compile 'com.google.code.findbugs:jsr305:2.0.3'
        testCompile 'junit:junit:4.11'
=======
dependencies {
    compile 'com.android.support:design:23.2.0'
    compile 'com.android.support:appcompat-v7:23.2.0'
    compile 'com.android.support:support-annotations:23.2.0'
    compile 'com.android.support:support-v4:23.2.0'
    compile 'com.android.support:support-v13:23.2.0'
    compile 'com.android.support:recyclerview-v7:23.2.0'
    compile 'com.android.support:cardview-v7:23.2.0'
    compile(project(':integration-android')) {
        exclude(group: 'com.google.android', module: 'android')
    }
    compile 'org.bitcoinj:darkcoinj-core:0.13.2.ix'
    compile 'com.google.protobuf:protobuf-java:2.5.0'
    compile 'com.google.guava:guava:16.0.1'
    compile 'com.google.zxing:core:3.2.0'
    compile 'org.slf4j:slf4j-api:1.7.12'
    compile('com.github.tony19:logback-android-classic:1.1.1-3') {
        exclude(group: 'com.google.android', module: 'android')
>>>>>>> aaac9990
    }

    ext {
        archivesBaseName = 'dash-wallet'
    }

    android {
        compileSdkVersion 23
        buildToolsVersion '23.0.2'

        lintOptions {
            abortOnError false
            disable 'MissingTranslation'
        }

        buildTypes {
            all {
                minifyEnabled true
                proguardFiles getDefaultProguardFile('proguard-android.txt'), 'proguard.cfg'
            }
            debug {
                debuggable true
            }
        }

        sourceSets {
            main {
                manifest.srcFile 'AndroidManifest.xml'
                java.srcDirs = ['src']
                res.srcDirs = ['res']
                assets.srcDirs = ['assets']
            }
            test {
                java.srcDirs = ['test']
                resources.srcDirs = ['test']
            }
        }

        packagingOptions {
            exclude 'lib/x86_64/darwin/libscrypt.dylib'
            exclude 'lib/x86_64/freebsd/libscrypt.so'
            exclude 'lib/x86_64/linux/libscrypt.so'
            exclude 'com/google/thirdparty/publicsuffix/PublicSuffixPatterns.gwt.xml'
            exclude 'com/google/thirdparty/publicsuffix/PublicSuffixType.gwt.xml'
            exclude 'org/bitcoinj/crypto/mnemonic/wordlist/english.txt'
            exclude 'org/bitcoinj/crypto/cacerts'
        }
    }
}<|MERGE_RESOLUTION|>--- conflicted
+++ resolved
@@ -4,16 +4,17 @@
 repositories {
     maven { url localMavenRepo }
 
-<<<<<<< HEAD
     dependencies {
+        compile 'com.android.support:design:23.2.0'
+        compile 'com.android.support:appcompat-v7:23.2.0'
+        compile 'com.android.support:support-annotations:23.2.0'
+        compile 'com.android.support:support-v4:23.2.0'
+        compile 'com.android.support:support-v13:23.2.0'
+        compile 'com.android.support:recyclerview-v7:23.2.0'
+        compile 'com.android.support:cardview-v7:23.2.0'
         compile(project(':integration-android')) {
             exclude(group: 'com.google.android', module: 'android')
         }
-        compile 'com.android.support:support-annotations:22.2.1'
-        compile 'com.android.support:support-v4:22.2.1'
-        compile 'com.android.support:support-v13:22.2.1'
-        compile 'com.android.support:recyclerview-v7:22.2.1'
-        compile 'com.android.support:cardview-v7:22.2.1'
         compile 'org.bitcoinj:darkcoinj-core:0.13.2.rix'
         compile 'com.google.protobuf:protobuf-java:2.5.0'
         compile 'com.google.guava:guava:16.0.1'
@@ -22,75 +23,53 @@
         compile('com.github.tony19:logback-android-classic:1.1.1-3') {
             exclude(group: 'com.google.android', module: 'android')
         }
-        compile 'com.github.tony19:logback-android-core:1.1.1-3'
-        compile 'com.google.code.findbugs:jsr305:2.0.3'
         testCompile 'junit:junit:4.11'
-=======
-dependencies {
-    compile 'com.android.support:design:23.2.0'
-    compile 'com.android.support:appcompat-v7:23.2.0'
-    compile 'com.android.support:support-annotations:23.2.0'
-    compile 'com.android.support:support-v4:23.2.0'
-    compile 'com.android.support:support-v13:23.2.0'
-    compile 'com.android.support:recyclerview-v7:23.2.0'
-    compile 'com.android.support:cardview-v7:23.2.0'
-    compile(project(':integration-android')) {
-        exclude(group: 'com.google.android', module: 'android')
-    }
-    compile 'org.bitcoinj:darkcoinj-core:0.13.2.ix'
-    compile 'com.google.protobuf:protobuf-java:2.5.0'
-    compile 'com.google.guava:guava:16.0.1'
-    compile 'com.google.zxing:core:3.2.0'
-    compile 'org.slf4j:slf4j-api:1.7.12'
-    compile('com.github.tony19:logback-android-classic:1.1.1-3') {
-        exclude(group: 'com.google.android', module: 'android')
->>>>>>> aaac9990
-    }
 
-    ext {
-        archivesBaseName = 'dash-wallet'
-    }
-
-    android {
-        compileSdkVersion 23
-        buildToolsVersion '23.0.2'
-
-        lintOptions {
-            abortOnError false
-            disable 'MissingTranslation'
+        ext {
+            archivesBaseName = 'dash-wallet'
         }
 
-        buildTypes {
-            all {
-                minifyEnabled true
-                proguardFiles getDefaultProguardFile('proguard-android.txt'), 'proguard.cfg'
+        android {
+            compileSdkVersion 23
+            buildToolsVersion '23.0.2'
+
+            lintOptions {
+                abortOnError false
+                disable 'MissingTranslation'
             }
-            debug {
-                debuggable true
+
+            buildTypes {
+                all {
+                    minifyEnabled true
+                    proguardFiles getDefaultProguardFile('proguard-android.txt'), 'proguard.cfg'
+                }
+                debug {
+                    debuggable true
+                }
             }
-        }
 
-        sourceSets {
-            main {
-                manifest.srcFile 'AndroidManifest.xml'
-                java.srcDirs = ['src']
-                res.srcDirs = ['res']
-                assets.srcDirs = ['assets']
+            sourceSets {
+                main {
+                    manifest.srcFile 'AndroidManifest.xml'
+                    java.srcDirs = ['src']
+                    res.srcDirs = ['res']
+                    assets.srcDirs = ['assets']
+                }
+                test {
+                    java.srcDirs = ['test']
+                    resources.srcDirs = ['test']
+                }
             }
-            test {
-                java.srcDirs = ['test']
-                resources.srcDirs = ['test']
+
+            packagingOptions {
+                exclude 'lib/x86_64/darwin/libscrypt.dylib'
+                exclude 'lib/x86_64/freebsd/libscrypt.so'
+                exclude 'lib/x86_64/linux/libscrypt.so'
+                exclude 'com/google/thirdparty/publicsuffix/PublicSuffixPatterns.gwt.xml'
+                exclude 'com/google/thirdparty/publicsuffix/PublicSuffixType.gwt.xml'
+                exclude 'org/bitcoinj/crypto/mnemonic/wordlist/english.txt'
+                exclude 'org/bitcoinj/crypto/cacerts'
             }
-        }
-
-        packagingOptions {
-            exclude 'lib/x86_64/darwin/libscrypt.dylib'
-            exclude 'lib/x86_64/freebsd/libscrypt.so'
-            exclude 'lib/x86_64/linux/libscrypt.so'
-            exclude 'com/google/thirdparty/publicsuffix/PublicSuffixPatterns.gwt.xml'
-            exclude 'com/google/thirdparty/publicsuffix/PublicSuffixType.gwt.xml'
-            exclude 'org/bitcoinj/crypto/mnemonic/wordlist/english.txt'
-            exclude 'org/bitcoinj/crypto/cacerts'
         }
     }
 }