--- conflicted
+++ resolved
@@ -5,31 +5,12 @@
     maven { url localMavenRepo }
 }
 dependencies {
-    compile 'com.android.support:design:23.2.0'
-    compile 'com.android.support:appcompat-v7:23.2.0'
-    compile 'com.android.support:support-annotations:23.2.0'
-    compile 'com.android.support:support-v4:23.2.0'
-    compile 'com.android.support:support-v13:23.2.0'
-    compile 'com.android.support:recyclerview-v7:23.2.0'
-    compile 'com.android.support:cardview-v7:23.2.0'
+    compile 'com.android.support:design:25.1.1'
+    compile 'com.android.support:appcompat-v7:25.1.1'
+    compile 'com.android.support:support-v4:25.1.1'
     compile(project(':integration-android')) {
         exclude(group: 'com.google.android', module: 'android')
     }
-<<<<<<< HEAD
-    compile 'com.android.support:support-annotations:23.4.0'
-    compile 'com.android.support:support-v4:23.4.0'
-    compile 'com.android.support:support-v13:23.4.0'
-    compile 'com.android.support:recyclerview-v7:23.4.0'
-    compile 'com.android.support:cardview-v7:23.4.0'
-    compile 'org.dashj:dashj-core:0.14.3-12.1'
-
-    compile 'com.google.protobuf:protobuf-java:2.6.1'
-    compile 'com.google.guava:guava:18.0'
-    compile 'com.google.zxing:core:3.2.1'
-    compile 'com.hashengineering:dash-wallet-name-resolver:0.1.4-12.1'
-    compile 'org.slf4j:slf4j-api:1.7.20'
-    compile('com.github.tony19:logback-android-classic:1.1.1-5') {
-=======
     compile 'com.android.support:support-annotations:25.1.1'
     compile 'com.android.support:support-compat:25.1.1'
     compile('com.android.support:support-v13:25.1.1') {
@@ -39,17 +20,17 @@
     compile 'com.android.support:support-core-utils:25.1.1'
     compile 'com.android.support:recyclerview-v7:25.1.1'
     compile 'com.android.support:cardview-v7:25.1.1'
-    compile 'org.bitcoinj:bitcoinj-core:0.14.4'
+    compile 'org.dashj:dashj-core:0.14.4-12.1'
     compile 'com.google.protobuf:protobuf-java:2.6.1'
     compile 'com.google.guava:guava:20.0'
     compile 'com.google.zxing:core:3.3.0'
     compile 'com.squareup.okhttp:okhttp:2.7.5'
     compile 'com.squareup.okhttp:logging-interceptor:2.7.5'
     compile 'com.squareup.moshi:moshi:1.3.1'
-    compile 'com.netki:wallet-name-resolver:0.1.3'
+    //compile 'com.netki:wallet-name-resolver:0.1.3'
+    compile 'com.hashengineering:dash-wallet-name-resolver:0.1.4-12.1'
     compile 'org.slf4j:slf4j-api:1.7.22'
     compile('com.github.tony19:logback-android-classic:1.1.1-6') {
->>>>>>> e7829a15
         exclude(group: 'com.google.android', module: 'android')
     }
     compile 'com.github.tony19:logback-android-core:1.1.1-6'
@@ -69,8 +50,10 @@
                 abortOnError false
                 disable 'MissingTranslation'
             }
+            defaultConfig {
+                generatedDensities = ['hdpi', 'xhdpi']
+            }
 
-<<<<<<< HEAD
             buildTypes {
                 all {
                     minifyEnabled true
@@ -111,35 +94,7 @@
                     applicationId = "hashengineering.darkcoin.wallet_test"
                 }
             }
-=======
-    defaultConfig {
-        generatedDensities = ['hdpi', 'xhdpi']
-    }
 
-    buildTypes {
-        all {
-            minifyEnabled true
-            proguardFile 'proguard.cfg'
-        }
-        debug {
-            debuggable true
-        }
-    }
-
-    sourceSets {
-        main {
-            manifest.srcFile 'AndroidManifest.xml'
-            java.srcDirs = ['src']
-            res.srcDirs = ['res']
-            assets.srcDirs = ['assets']
-            jniLibs.srcDirs = ['libs']
-        }
-        test {
-            java.srcDirs = ['test']
-            resources.srcDirs = ['test']
-        }
-    }
->>>>>>> e7829a15
 
     packagingOptions {
         exclude 'lib/x86_64/darwin/libscrypt.dylib'
@@ -156,13 +111,11 @@
     }
 }
 
-<<<<<<< HEAD
-=======
-task svgToPngMipmap(type: fr.avianey.androidsvgdrawable.gradle.SvgDrawableTask) {
+
+/*task svgToPngMipmap(type: fr.avianey.androidsvgdrawable.gradle.SvgDrawableTask) {
     from = files('graphics/mipmap')
     to = file('res')
     targetedDensities = ['hdpi', 'xhdpi', 'xxhdpi', 'xxxhdpi']
     outputFormat = 'PNG'
     outputType = 'mipmap'
-}
->>>>>>> e7829a15
+}*/