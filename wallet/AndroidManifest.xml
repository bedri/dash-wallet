--- conflicted
+++ resolved
@@ -4,15 +4,8 @@
 	xmlns:tools="http://schemas.android.com/tools"
 	package="hashengineering.darkcoin.wallet"
 	android:installLocation="internalOnly"
-<<<<<<< HEAD
-
-	android:versionCode="11008"
-	android:versionName="1.0.8" >
-
-=======
-	android:versionCode="208"
-	android:versionName="4.18-test" >
->>>>>>> 31fe793b
+	android:versionCode="11009"
+	android:versionName="1.0.9" >
 
 	<uses-sdk
 		android:minSdkVersion="15"
@@ -139,20 +132,6 @@
 			android:theme="@style/My.Theme.ChildActivity"
 			android:windowSoftInputMode="adjustResize" />
 		<activity
-                android:name="de.schildbach.wallet.ui.TransactionActivity"
-                android:configChanges="keyboard|keyboardHidden"
-                android:label="@string/transaction_activity_title"
-                android:screenOrientation="behind" >
-            <intent-filter>
-                <action android:name="android.intent.action.VIEW" />
-
-                <data android:scheme="drktx" />
-
-                <category android:name="android.intent.category.DEFAULT" />
-                <category android:name="android.intent.category.BROWSABLE" />
-            </intent-filter>
-        </activity>
-		<activity
 			android:name="de.schildbach.wallet.ui.AddressBookActivity"
 			android:configChanges="keyboard|keyboardHidden"
 			android:label="@string/address_book_activity_title"
@@ -184,11 +163,7 @@
 
 				<category android:name="android.intent.category.DEFAULT" />
 
-<<<<<<< HEAD
-				<data android:mimeType="x-darkcoin/private-keys" />
-=======
-				<data android:mimeType="application/x-bitcoin-wallet-backup" />
->>>>>>> 31fe793b
+				<data android:mimeType="application/x-darkcoin-wallet-backup" />
 				<data android:mimeType="application/octet-stream" />
 			</intent-filter>
 		</activity>
@@ -199,9 +174,6 @@
 			android:stateNotNeeded="true"
 			android:theme="@style/My.Theme.Fullscreen"
 			android:windowSoftInputMode="stateAlwaysHidden" />
-<<<<<<< HEAD
-        <!-- Need to update this for the coin -->
-=======
 		<activity
 			android:name="de.schildbach.wallet.ui.send.SweepWalletActivity"
 			android:configChanges="keyboard|keyboardHidden"
@@ -210,7 +182,6 @@
 			android:theme="@style/My.Theme.ChildActivity"
 			android:windowSoftInputMode="adjustResize" />
 
->>>>>>> 31fe793b
 		<provider
 			android:name="de.schildbach.wallet.AddressBookProvider"
 			android:authorities="hashengineering.darkcoin.wallet.address_book"
