<?xml version="1.0" encoding="utf-8"?>
<manifest xmlns:android="http://schemas.android.com/apk/res/android"
<<<<<<< HEAD
	xmlns:tools="http://schemas.android.com/tools"
	package="hashengineering.darkcoin.wallet"
	android:installLocation="internalOnly"
	android:versionCode="40053"
	android:versionName="4.65.12.1N" >
	<uses-sdk
		android:minSdkVersion="15"
		android:targetSdkVersion="23"
		tools:ignore="OldTargetApi" />

	<!-- normal permissions -->
	<uses-permission android:name="android.permission.INTERNET" />
	<uses-permission android:name="android.permission.RECEIVE_BOOT_COMPLETED" />
	<uses-permission android:name="android.permission.BLUETOOTH" />
	<uses-permission android:name="android.permission.NFC" />
	<uses-permission android:name="android.permission.VIBRATE" />
	<uses-permission android:name="android.permission.WAKE_LOCK" />

	<!-- dangerous permissions -->
	<uses-permission android:name="android.permission.CAMERA" /> <!-- group: CAMERA -->
	<uses-permission android:name="android.permission.WRITE_EXTERNAL_STORAGE" /> <!-- group: STORAGE -->
	<uses-permission android:name="android.permission.READ_EXTERNAL_STORAGE" /> <!-- group: STORAGE -->

	<uses-feature
		android:name="android.hardware.touchscreen"
		android:required="false" />
	<uses-feature
		android:name="android.hardware.nfc"
		android:required="false" />
	<uses-feature
		android:name="android.hardware.camera"
		android:required="false" />
	<uses-feature
		android:name="android.hardware.camera.front"
		android:required="false" />
	<uses-feature
		android:name="android.hardware.camera.autofocus"
		android:required="false" />
	<uses-feature
		android:name="android.hardware.camera.flash"
		android:required="false" />
	<uses-feature
		android:name="android.hardware.screen.landscape"
		android:required="false" />
	<uses-feature
		android:name="android.hardware.bluetooth"
		android:required="false" />

	<supports-screens
		android:anyDensity="true"
		android:largeScreens="true"
		android:normalScreens="true"
		android:smallScreens="true"
		android:xlargeScreens="true" />

	<application
		android:name="de.schildbach.wallet.WalletApplication"
		android:allowBackup="false"
		android:icon="@mipmap/ic_app_color"
		android:label="@string/app_name" >
		<activity
			android:name="de.schildbach.wallet.ui.WalletActivity"
			android:configChanges="keyboard|keyboardHidden"
			android:label="@string/app_name_short"
			android:exported="true"
			android:launchMode="singleTask"
			android:theme="@style/My.Theme.NoStatusBar" />

		<activity-alias
			android:name="de.schildbach.wallet.WalletActivity"
			android:targetActivity="de.schildbach.wallet.ui.WalletActivity" >
			<intent-filter android:label="@string/app_name_short">
				<action android:name="android.intent.action.MAIN" />

				<category android:name="android.intent.category.LAUNCHER" />
			</intent-filter>
			<intent-filter>
				<action android:name="android.nfc.action.NDEF_DISCOVERED" />

				<data android:mimeType="application/x-drktx" />

				<category android:name="android.intent.category.DEFAULT" />
			</intent-filter>
		</activity-alias>

		<activity
			android:name="de.schildbach.wallet.ui.send.SendCoinsActivity"
			android:configChanges="keyboard|keyboardHidden"
			android:label="@string/send_coins_activity_title"
			android:screenOrientation="behind"
			android:theme="@style/My.Theme.ChildActivity"
			android:windowSoftInputMode="adjustResize" >
			<intent-filter android:label="@string/send_coins_activity_title" >
				<action android:name="android.intent.action.VIEW" />

				<data android:scheme="dash" />
				<data android:scheme="darkcoin" />

				<category android:name="android.intent.category.DEFAULT" />
				<category android:name="android.intent.category.BROWSABLE" />
			</intent-filter>
			<intent-filter android:label="@string/send_coins_activity_title" >
				<action android:name="android.nfc.action.NDEF_DISCOVERED" />

				<data android:scheme="dash" />
				<data android:scheme="darkcoin" />

				<category android:name="android.intent.category.DEFAULT" />
			</intent-filter>
			<intent-filter android:label="@string/send_coins_activity_title" >
				<action android:name="android.intent.action.VIEW" />

				<data android:mimeType="application/dash-paymentrequest" />

				<category android:name="android.intent.category.DEFAULT" />
			</intent-filter>
			<intent-filter android:label="@string/send_coins_activity_title" >
				<action android:name="android.nfc.action.NDEF_DISCOVERED" />

				<data android:mimeType="application/dash-paymentrequest" />

				<category android:name="android.intent.category.DEFAULT" />
			</intent-filter>
		</activity>
		<activity
			android:name="de.schildbach.wallet.ui.SendCoinsQrActivity"
			android:configChanges="keyboard|keyboardHidden"
			android:theme="@android:style/Theme.Translucent.NoTitleBar" >
		</activity>
		<activity
			android:name="de.schildbach.wallet.ui.RequestCoinsActivity"
			android:configChanges="keyboard|keyboardHidden"
			android:label="@string/request_coins_activity_title"
			android:screenOrientation="behind"
			android:theme="@style/My.Theme.ChildActivity"
			android:windowSoftInputMode="adjustResize" />
		<activity
			android:name="de.schildbach.wallet.ui.AddressBookActivity"
			android:configChanges="keyboard|keyboardHidden"
			android:label="@string/address_book_activity_title"
			android:screenOrientation="behind"
			android:theme="@style/My.Theme.ChildActivity" />
		<activity
			android:name="de.schildbach.wallet.ui.ExchangeRatesActivity"
			android:configChanges="keyboard|keyboardHidden"
			android:label="@string/exchange_rates_activity_title"
			android:screenOrientation="behind"
			android:theme="@style/My.Theme.ChildActivity" />
		<activity
			android:name="de.schildbach.wallet.ui.NetworkMonitorActivity"
			android:configChanges="keyboard|keyboardHidden"
			android:label="@string/network_monitor_activity_title"
			android:screenOrientation="behind"
			android:theme="@style/My.Theme.ChildActivity" />
		<activity
			android:name="de.schildbach.wallet.ui.preference.PreferenceActivity"
			android:label="@string/preferences_activity_title"
			android:screenOrientation="behind"
			android:theme="@style/My.Theme.ChildActivity" />
		<activity
			android:name="de.schildbach.wallet.ui.RestoreWalletActivity"
			android:configChanges="orientation|keyboard|keyboardHidden"
			android:theme="@style/My.Theme.Dialog" >
			<intent-filter android:label="@string/import_keys_intent_filter_action" >
				<action android:name="android.intent.action.VIEW" />

				<category android:name="android.intent.category.DEFAULT" />

				<data android:mimeType="application/x-darkcoin-wallet-backup" />
			</intent-filter>
		</activity>
		<activity
			android:name="de.schildbach.wallet.ui.ScanActivity"
			android:configChanges="orientation|keyboard|keyboardHidden"
			android:screenOrientation="landscape"
			android:stateNotNeeded="true"
			android:theme="@style/My.Theme.Fullscreen"
			android:windowSoftInputMode="stateAlwaysHidden" />
		<activity
			android:name="de.schildbach.wallet.ui.send.SweepWalletActivity"
			android:configChanges="keyboard|keyboardHidden"
			android:label="@string/sweep_wallet_activity_title"
			android:screenOrientation="behind"
			android:theme="@style/My.Theme.ChildActivity"
			android:windowSoftInputMode="adjustResize" />

		<provider
			android:name="de.schildbach.wallet.AddressBookProvider"
			android:authorities="${applicationId}.address_book"
			android:exported="false" />
		<provider
			android:name="de.schildbach.wallet.ExchangeRatesProvider"
			android:authorities="${applicationId}.exchange_rates"
			android:exported="false" />
		<provider
			android:name="de.schildbach.wallet.FileAttachmentProvider"
			android:authorities="${applicationId}.file_attachment"
			android:exported="false"
			android:grantUriPermissions="true" />

		<receiver
			android:name="de.schildbach.wallet.WalletBalanceWidgetProvider"
			android:label="Dash Wallet Balance" >
			<intent-filter>
				<action android:name="android.appwidget.action.APPWIDGET_UPDATE" />
			</intent-filter>

			<meta-data
				android:name="android.appwidget.provider"
				android:resource="@xml/wallet_balance_widget" />
		</receiver>

		<service
			android:name="de.schildbach.wallet.service.BlockchainServiceImpl"
			android:exported="false" />
		<service
			android:name="de.schildbach.wallet.offline.AcceptBluetoothService"
			android:exported="false" />

		<receiver android:name="de.schildbach.wallet.service.BootstrapReceiver" >
			<intent-filter>
				<action android:name="android.intent.action.BOOT_COMPLETED" />
			</intent-filter>
			<intent-filter>
				<action android:name="android.intent.action.MY_PACKAGE_REPLACED" />
			</intent-filter>
		</receiver>

		<service
			android:name="de.schildbach.wallet.service.UpgradeWalletService"
			android:exported="false" />

		<service
			android:name="de.schildbach.wallet.service.InactivityNotificationService"
			android:exported="false" />

		<meta-data
			android:name="android.nfc.disable_beam_default"
			android:value="true" />
	</application>
=======
    xmlns:tools="http://schemas.android.com/tools"
    package="de.schildbach.wallet_test"
    android:installLocation="internalOnly"
    android:versionCode="294"
    android:versionName="5.14-test" >

    <uses-sdk
        android:minSdkVersion="16"
        android:targetSdkVersion="25"
        tools:ignore="OldTargetApi" />

    <!-- normal permissions -->
    <uses-permission android:name="android.permission.INTERNET" />
    <uses-permission android:name="android.permission.ACCESS_NETWORK_STATE" />
    <uses-permission android:name="android.permission.RECEIVE_BOOT_COMPLETED" />
    <uses-permission android:name="android.permission.BLUETOOTH" />
    <uses-permission android:name="android.permission.NFC" />
    <uses-permission android:name="android.permission.VIBRATE" />
    <uses-permission android:name="android.permission.WAKE_LOCK" />

    <!-- dangerous permissions -->
    <uses-permission android:name="android.permission.CAMERA" /> <!-- group: CAMERA -->
    <uses-permission android:name="android.permission.WRITE_EXTERNAL_STORAGE" /> <!-- group: STORAGE -->
    <uses-permission android:name="android.permission.READ_EXTERNAL_STORAGE" /> <!-- group: STORAGE -->

    <uses-feature
        android:name="android.hardware.touchscreen"
        android:required="false" />
    <uses-feature
        android:name="android.hardware.nfc"
        android:required="false" />
    <uses-feature
        android:name="android.hardware.camera"
        android:required="false" />
    <uses-feature
        android:name="android.hardware.camera.front"
        android:required="false" />
    <uses-feature
        android:name="android.hardware.camera.autofocus"
        android:required="false" />
    <uses-feature
        android:name="android.hardware.camera.flash"
        android:required="false" />
    <uses-feature
        android:name="android.hardware.screen.landscape"
        android:required="false" />
    <uses-feature
        android:name="android.hardware.bluetooth"
        android:required="false" />

    <supports-screens
        android:anyDensity="true"
        android:largeScreens="true"
        android:normalScreens="true"
        android:smallScreens="true"
        android:xlargeScreens="true" />

    <application
        android:name="de.schildbach.wallet.WalletApplication"
        android:allowBackup="false"
        android:icon="@mipmap/ic_app_color_48dp"
        android:label="@string/app_name" >
        <activity
            android:name="de.schildbach.wallet.ui.WalletActivity"
            android:configChanges="keyboard|keyboardHidden"
            android:exported="true"
            android:label="@string/app_name_short"
            android:launchMode="singleTask"
            android:theme="@style/My.Theme" />

        <activity-alias
            android:name="de.schildbach.wallet.WalletActivity"
            android:targetActivity="de.schildbach.wallet.ui.WalletActivity" >
            <intent-filter android:label="@string/app_name_short" >
                <action android:name="android.intent.action.MAIN" />

                <category android:name="android.intent.category.LAUNCHER" />
            </intent-filter>
            <intent-filter>
                <action android:name="android.nfc.action.NDEF_DISCOVERED" />

                <data android:mimeType="application/x-btctx" />

                <category android:name="android.intent.category.DEFAULT" />
            </intent-filter>

            <meta-data
                android:name="android.app.shortcuts"
                android:resource="@xml/shortcuts" />
        </activity-alias>

        <activity
            android:name="de.schildbach.wallet.ui.send.SendCoinsActivity"
            android:configChanges="keyboard|keyboardHidden"
            android:label="@string/send_coins_activity_title"
            android:screenOrientation="behind"
            android:theme="@style/My.Theme.ChildActivity"
            android:windowSoftInputMode="adjustResize" >
            <intent-filter android:label="@string/send_coins_activity_title" >
                <action android:name="android.intent.action.VIEW" />

                <data android:scheme="bitcoin" />

                <category android:name="android.intent.category.DEFAULT" />
                <category android:name="android.intent.category.BROWSABLE" />
            </intent-filter>
            <intent-filter android:label="@string/send_coins_activity_title" >
                <action android:name="android.nfc.action.NDEF_DISCOVERED" />

                <data android:scheme="bitcoin" />

                <category android:name="android.intent.category.DEFAULT" />
            </intent-filter>
            <intent-filter android:label="@string/send_coins_activity_title" >
                <action android:name="android.intent.action.VIEW" />

                <data android:mimeType="application/bitcoin-paymentrequest" />

                <category android:name="android.intent.category.DEFAULT" />
            </intent-filter>
            <intent-filter android:label="@string/send_coins_activity_title" >
                <action android:name="android.nfc.action.NDEF_DISCOVERED" />

                <data android:mimeType="application/bitcoin-paymentrequest" />

                <category android:name="android.intent.category.DEFAULT" />
            </intent-filter>
        </activity>
        <activity
            android:name="de.schildbach.wallet.ui.SendCoinsQrActivity"
            android:configChanges="keyboard|keyboardHidden"
            android:theme="@android:style/Theme.Translucent.NoTitleBar" >
        </activity>
        <activity
            android:name="de.schildbach.wallet.ui.RequestCoinsActivity"
            android:configChanges="keyboard|keyboardHidden"
            android:label="@string/request_coins_activity_title"
            android:screenOrientation="behind"
            android:theme="@style/My.Theme.ChildActivity"
            android:windowSoftInputMode="adjustResize" />
        <activity
            android:name="de.schildbach.wallet.ui.AddressBookActivity"
            android:configChanges="keyboard|keyboardHidden"
            android:label="@string/address_book_activity_title"
            android:screenOrientation="behind"
            android:theme="@style/My.Theme.ChildActivity" />
        <activity
            android:name="de.schildbach.wallet.ui.ExchangeRatesActivity"
            android:configChanges="keyboard|keyboardHidden"
            android:label="@string/exchange_rates_activity_title"
            android:screenOrientation="behind"
            android:theme="@style/My.Theme.ChildActivity" />
        <activity
            android:name="de.schildbach.wallet.ui.NetworkMonitorActivity"
            android:configChanges="keyboard|keyboardHidden"
            android:label="@string/network_monitor_activity_title"
            android:screenOrientation="behind"
            android:theme="@style/My.Theme.ChildActivity" />
        <activity
            android:name="de.schildbach.wallet.ui.preference.PreferenceActivity"
            android:label="@string/preferences_activity_title"
            android:screenOrientation="behind"
            android:theme="@style/My.Theme.ChildActivity" />
        <activity
            android:name="de.schildbach.wallet.ui.RestoreWalletActivity"
            android:configChanges="orientation|keyboard|keyboardHidden"
            android:theme="@style/My.Theme.Dialog" >
            <intent-filter android:label="@string/import_keys_intent_filter_action" >
                <action android:name="android.intent.action.VIEW" />

                <category android:name="android.intent.category.DEFAULT" />

                <data android:mimeType="application/x-bitcoin-wallet-backup" />
            </intent-filter>
        </activity>
        <activity
            android:name="de.schildbach.wallet.ui.ScanActivity"
            android:configChanges="orientation|keyboard|keyboardHidden"
            android:screenOrientation="landscape"
            android:stateNotNeeded="true"
            android:theme="@style/My.Theme.Fullscreen"
            android:windowSoftInputMode="stateAlwaysHidden" />
        <activity
            android:name="de.schildbach.wallet.ui.send.SweepWalletActivity"
            android:configChanges="keyboard|keyboardHidden"
            android:label="@string/sweep_wallet_activity_title"
            android:screenOrientation="behind"
            android:theme="@style/My.Theme.ChildActivity"
            android:windowSoftInputMode="adjustResize" />

        <provider
            android:name="de.schildbach.wallet.data.AddressBookProvider"
            android:authorities="de.schildbach.wallet_test.address_book"
            android:exported="false" />
        <provider
            android:name="de.schildbach.wallet.data.ExchangeRatesProvider"
            android:authorities="de.schildbach.wallet_test.exchange_rates"
            android:exported="false" />
        <provider
            android:name="de.schildbach.wallet.util.FileAttachmentProvider"
            android:authorities="de.schildbach.wallet_test.file_attachment"
            android:exported="false"
            android:grantUriPermissions="true" />

        <receiver
            android:name="de.schildbach.wallet.WalletBalanceWidgetProvider"
            android:label="@string/appwidget_wallet_balance_title" >
            <intent-filter>
                <action android:name="android.appwidget.action.APPWIDGET_UPDATE" />
            </intent-filter>

            <meta-data
                android:name="android.appwidget.provider"
                android:resource="@xml/wallet_balance_widget" />
        </receiver>

        <service
            android:name="de.schildbach.wallet.service.BlockchainServiceImpl"
            android:exported="false" />
        <service
            android:name="de.schildbach.wallet.offline.AcceptBluetoothService"
            android:exported="false" />

        <receiver android:name="de.schildbach.wallet.service.BootstrapReceiver" >
            <intent-filter>
                <action android:name="android.intent.action.BOOT_COMPLETED" />
            </intent-filter>
            <intent-filter>
                <action android:name="android.intent.action.MY_PACKAGE_REPLACED" />
            </intent-filter>
        </receiver>

        <service
            android:name="de.schildbach.wallet.service.UpgradeWalletService"
            android:exported="false" />
        <service
            android:name="de.schildbach.wallet.service.InactivityNotificationService"
            android:exported="false" />

        <meta-data
            android:name="android.nfc.disable_beam_default"
            android:value="true" />
    </application>
>>>>>>> e7829a15

</manifest><|MERGE_RESOLUTION|>--- conflicted
+++ resolved
@@ -1,18 +1,18 @@
 <?xml version="1.0" encoding="utf-8"?>
 <manifest xmlns:android="http://schemas.android.com/apk/res/android"
-<<<<<<< HEAD
 	xmlns:tools="http://schemas.android.com/tools"
-	package="hashengineering.darkcoin.wallet"
+	package="de.schildbach.wallet_test"
 	android:installLocation="internalOnly"
-	android:versionCode="40053"
-	android:versionName="4.65.12.1N" >
+	android:versionCode="40054"
+	android:versionName="5.14.12.1" >
 	<uses-sdk
-		android:minSdkVersion="15"
-		android:targetSdkVersion="23"
+		android:minSdkVersion="16"
+		android:targetSdkVersion="25"
 		tools:ignore="OldTargetApi" />
 
 	<!-- normal permissions -->
 	<uses-permission android:name="android.permission.INTERNET" />
+	<uses-permission android:name="android.permission.ACCESS_NETWORK_STATE" />
 	<uses-permission android:name="android.permission.RECEIVE_BOOT_COMPLETED" />
 	<uses-permission android:name="android.permission.BLUETOOTH" />
 	<uses-permission android:name="android.permission.NFC" />
@@ -64,8 +64,8 @@
 		<activity
 			android:name="de.schildbach.wallet.ui.WalletActivity"
 			android:configChanges="keyboard|keyboardHidden"
+			android:exported="true"
 			android:label="@string/app_name_short"
-			android:exported="true"
 			android:launchMode="singleTask"
 			android:theme="@style/My.Theme.NoStatusBar" />
 
@@ -84,6 +84,10 @@
 
 				<category android:name="android.intent.category.DEFAULT" />
 			</intent-filter>
+
+			<meta-data
+				android:name="android.app.shortcuts"
+				android:resource="@xml/shortcuts" />
 		</activity-alias>
 
 		<activity
@@ -188,22 +192,22 @@
 			android:windowSoftInputMode="adjustResize" />
 
 		<provider
-			android:name="de.schildbach.wallet.AddressBookProvider"
+			android:name="de.schildbach.wallet.data.AddressBookProvider"
 			android:authorities="${applicationId}.address_book"
 			android:exported="false" />
 		<provider
-			android:name="de.schildbach.wallet.ExchangeRatesProvider"
+			android:name="de.schildbach.wallet.data.ExchangeRatesProvider"
 			android:authorities="${applicationId}.exchange_rates"
 			android:exported="false" />
 		<provider
-			android:name="de.schildbach.wallet.FileAttachmentProvider"
+			android:name="de.schildbach.wallet.util.FileAttachmentProvider"
 			android:authorities="${applicationId}.file_attachment"
 			android:exported="false"
 			android:grantUriPermissions="true" />
 
 		<receiver
 			android:name="de.schildbach.wallet.WalletBalanceWidgetProvider"
-			android:label="Dash Wallet Balance" >
+			android:label="@string/appwidget_wallet_balance_title" >
 			<intent-filter>
 				<action android:name="android.appwidget.action.APPWIDGET_UPDATE" />
 			</intent-filter>
@@ -232,7 +236,6 @@
 		<service
 			android:name="de.schildbach.wallet.service.UpgradeWalletService"
 			android:exported="false" />
-
 		<service
 			android:name="de.schildbach.wallet.service.InactivityNotificationService"
 			android:exported="false" />
@@ -241,250 +244,5 @@
 			android:name="android.nfc.disable_beam_default"
 			android:value="true" />
 	</application>
-=======
-    xmlns:tools="http://schemas.android.com/tools"
-    package="de.schildbach.wallet_test"
-    android:installLocation="internalOnly"
-    android:versionCode="294"
-    android:versionName="5.14-test" >
-
-    <uses-sdk
-        android:minSdkVersion="16"
-        android:targetSdkVersion="25"
-        tools:ignore="OldTargetApi" />
-
-    <!-- normal permissions -->
-    <uses-permission android:name="android.permission.INTERNET" />
-    <uses-permission android:name="android.permission.ACCESS_NETWORK_STATE" />
-    <uses-permission android:name="android.permission.RECEIVE_BOOT_COMPLETED" />
-    <uses-permission android:name="android.permission.BLUETOOTH" />
-    <uses-permission android:name="android.permission.NFC" />
-    <uses-permission android:name="android.permission.VIBRATE" />
-    <uses-permission android:name="android.permission.WAKE_LOCK" />
-
-    <!-- dangerous permissions -->
-    <uses-permission android:name="android.permission.CAMERA" /> <!-- group: CAMERA -->
-    <uses-permission android:name="android.permission.WRITE_EXTERNAL_STORAGE" /> <!-- group: STORAGE -->
-    <uses-permission android:name="android.permission.READ_EXTERNAL_STORAGE" /> <!-- group: STORAGE -->
-
-    <uses-feature
-        android:name="android.hardware.touchscreen"
-        android:required="false" />
-    <uses-feature
-        android:name="android.hardware.nfc"
-        android:required="false" />
-    <uses-feature
-        android:name="android.hardware.camera"
-        android:required="false" />
-    <uses-feature
-        android:name="android.hardware.camera.front"
-        android:required="false" />
-    <uses-feature
-        android:name="android.hardware.camera.autofocus"
-        android:required="false" />
-    <uses-feature
-        android:name="android.hardware.camera.flash"
-        android:required="false" />
-    <uses-feature
-        android:name="android.hardware.screen.landscape"
-        android:required="false" />
-    <uses-feature
-        android:name="android.hardware.bluetooth"
-        android:required="false" />
-
-    <supports-screens
-        android:anyDensity="true"
-        android:largeScreens="true"
-        android:normalScreens="true"
-        android:smallScreens="true"
-        android:xlargeScreens="true" />
-
-    <application
-        android:name="de.schildbach.wallet.WalletApplication"
-        android:allowBackup="false"
-        android:icon="@mipmap/ic_app_color_48dp"
-        android:label="@string/app_name" >
-        <activity
-            android:name="de.schildbach.wallet.ui.WalletActivity"
-            android:configChanges="keyboard|keyboardHidden"
-            android:exported="true"
-            android:label="@string/app_name_short"
-            android:launchMode="singleTask"
-            android:theme="@style/My.Theme" />
-
-        <activity-alias
-            android:name="de.schildbach.wallet.WalletActivity"
-            android:targetActivity="de.schildbach.wallet.ui.WalletActivity" >
-            <intent-filter android:label="@string/app_name_short" >
-                <action android:name="android.intent.action.MAIN" />
-
-                <category android:name="android.intent.category.LAUNCHER" />
-            </intent-filter>
-            <intent-filter>
-                <action android:name="android.nfc.action.NDEF_DISCOVERED" />
-
-                <data android:mimeType="application/x-btctx" />
-
-                <category android:name="android.intent.category.DEFAULT" />
-            </intent-filter>
-
-            <meta-data
-                android:name="android.app.shortcuts"
-                android:resource="@xml/shortcuts" />
-        </activity-alias>
-
-        <activity
-            android:name="de.schildbach.wallet.ui.send.SendCoinsActivity"
-            android:configChanges="keyboard|keyboardHidden"
-            android:label="@string/send_coins_activity_title"
-            android:screenOrientation="behind"
-            android:theme="@style/My.Theme.ChildActivity"
-            android:windowSoftInputMode="adjustResize" >
-            <intent-filter android:label="@string/send_coins_activity_title" >
-                <action android:name="android.intent.action.VIEW" />
-
-                <data android:scheme="bitcoin" />
-
-                <category android:name="android.intent.category.DEFAULT" />
-                <category android:name="android.intent.category.BROWSABLE" />
-            </intent-filter>
-            <intent-filter android:label="@string/send_coins_activity_title" >
-                <action android:name="android.nfc.action.NDEF_DISCOVERED" />
-
-                <data android:scheme="bitcoin" />
-
-                <category android:name="android.intent.category.DEFAULT" />
-            </intent-filter>
-            <intent-filter android:label="@string/send_coins_activity_title" >
-                <action android:name="android.intent.action.VIEW" />
-
-                <data android:mimeType="application/bitcoin-paymentrequest" />
-
-                <category android:name="android.intent.category.DEFAULT" />
-            </intent-filter>
-            <intent-filter android:label="@string/send_coins_activity_title" >
-                <action android:name="android.nfc.action.NDEF_DISCOVERED" />
-
-                <data android:mimeType="application/bitcoin-paymentrequest" />
-
-                <category android:name="android.intent.category.DEFAULT" />
-            </intent-filter>
-        </activity>
-        <activity
-            android:name="de.schildbach.wallet.ui.SendCoinsQrActivity"
-            android:configChanges="keyboard|keyboardHidden"
-            android:theme="@android:style/Theme.Translucent.NoTitleBar" >
-        </activity>
-        <activity
-            android:name="de.schildbach.wallet.ui.RequestCoinsActivity"
-            android:configChanges="keyboard|keyboardHidden"
-            android:label="@string/request_coins_activity_title"
-            android:screenOrientation="behind"
-            android:theme="@style/My.Theme.ChildActivity"
-            android:windowSoftInputMode="adjustResize" />
-        <activity
-            android:name="de.schildbach.wallet.ui.AddressBookActivity"
-            android:configChanges="keyboard|keyboardHidden"
-            android:label="@string/address_book_activity_title"
-            android:screenOrientation="behind"
-            android:theme="@style/My.Theme.ChildActivity" />
-        <activity
-            android:name="de.schildbach.wallet.ui.ExchangeRatesActivity"
-            android:configChanges="keyboard|keyboardHidden"
-            android:label="@string/exchange_rates_activity_title"
-            android:screenOrientation="behind"
-            android:theme="@style/My.Theme.ChildActivity" />
-        <activity
-            android:name="de.schildbach.wallet.ui.NetworkMonitorActivity"
-            android:configChanges="keyboard|keyboardHidden"
-            android:label="@string/network_monitor_activity_title"
-            android:screenOrientation="behind"
-            android:theme="@style/My.Theme.ChildActivity" />
-        <activity
-            android:name="de.schildbach.wallet.ui.preference.PreferenceActivity"
-            android:label="@string/preferences_activity_title"
-            android:screenOrientation="behind"
-            android:theme="@style/My.Theme.ChildActivity" />
-        <activity
-            android:name="de.schildbach.wallet.ui.RestoreWalletActivity"
-            android:configChanges="orientation|keyboard|keyboardHidden"
-            android:theme="@style/My.Theme.Dialog" >
-            <intent-filter android:label="@string/import_keys_intent_filter_action" >
-                <action android:name="android.intent.action.VIEW" />
-
-                <category android:name="android.intent.category.DEFAULT" />
-
-                <data android:mimeType="application/x-bitcoin-wallet-backup" />
-            </intent-filter>
-        </activity>
-        <activity
-            android:name="de.schildbach.wallet.ui.ScanActivity"
-            android:configChanges="orientation|keyboard|keyboardHidden"
-            android:screenOrientation="landscape"
-            android:stateNotNeeded="true"
-            android:theme="@style/My.Theme.Fullscreen"
-            android:windowSoftInputMode="stateAlwaysHidden" />
-        <activity
-            android:name="de.schildbach.wallet.ui.send.SweepWalletActivity"
-            android:configChanges="keyboard|keyboardHidden"
-            android:label="@string/sweep_wallet_activity_title"
-            android:screenOrientation="behind"
-            android:theme="@style/My.Theme.ChildActivity"
-            android:windowSoftInputMode="adjustResize" />
-
-        <provider
-            android:name="de.schildbach.wallet.data.AddressBookProvider"
-            android:authorities="de.schildbach.wallet_test.address_book"
-            android:exported="false" />
-        <provider
-            android:name="de.schildbach.wallet.data.ExchangeRatesProvider"
-            android:authorities="de.schildbach.wallet_test.exchange_rates"
-            android:exported="false" />
-        <provider
-            android:name="de.schildbach.wallet.util.FileAttachmentProvider"
-            android:authorities="de.schildbach.wallet_test.file_attachment"
-            android:exported="false"
-            android:grantUriPermissions="true" />
-
-        <receiver
-            android:name="de.schildbach.wallet.WalletBalanceWidgetProvider"
-            android:label="@string/appwidget_wallet_balance_title" >
-            <intent-filter>
-                <action android:name="android.appwidget.action.APPWIDGET_UPDATE" />
-            </intent-filter>
-
-            <meta-data
-                android:name="android.appwidget.provider"
-                android:resource="@xml/wallet_balance_widget" />
-        </receiver>
-
-        <service
-            android:name="de.schildbach.wallet.service.BlockchainServiceImpl"
-            android:exported="false" />
-        <service
-            android:name="de.schildbach.wallet.offline.AcceptBluetoothService"
-            android:exported="false" />
-
-        <receiver android:name="de.schildbach.wallet.service.BootstrapReceiver" >
-            <intent-filter>
-                <action android:name="android.intent.action.BOOT_COMPLETED" />
-            </intent-filter>
-            <intent-filter>
-                <action android:name="android.intent.action.MY_PACKAGE_REPLACED" />
-            </intent-filter>
-        </receiver>
-
-        <service
-            android:name="de.schildbach.wallet.service.UpgradeWalletService"
-            android:exported="false" />
-        <service
-            android:name="de.schildbach.wallet.service.InactivityNotificationService"
-            android:exported="false" />
-
-        <meta-data
-            android:name="android.nfc.disable_beam_default"
-            android:value="true" />
-    </application>
->>>>>>> e7829a15
 
 </manifest>