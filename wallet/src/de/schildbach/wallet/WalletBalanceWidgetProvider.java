--- conflicted
+++ resolved
@@ -50,162 +50,11 @@
 import android.text.style.ForegroundColorSpan;
 import android.view.View;
 import android.widget.RemoteViews;
-<<<<<<< HEAD
-import de.schildbach.wallet.ExchangeRatesProvider.ExchangeRate;
-import de.schildbach.wallet.ui.RequestCoinsActivity;
-import de.schildbach.wallet.ui.SendCoinsQrActivity;
-import de.schildbach.wallet.ui.WalletActivity;
-import de.schildbach.wallet.ui.send.SendCoinsActivity;
-import de.schildbach.wallet.util.GenericUtils;
-import hashengineering.darkcoin.wallet.R;
-import de.schildbach.wallet.util.MonetarySpannable;
-=======
->>>>>>> e7829a15
 
 /**
  * @author Andreas Schildbach
  */
-<<<<<<< HEAD
-public class WalletBalanceWidgetProvider extends AppWidgetProvider
-{
-	private static final Logger log = LoggerFactory.getLogger(WalletBalanceWidgetProvider.class);
 
-	@Override
-	public void onUpdate(final Context context, final AppWidgetManager appWidgetManager, final int[] appWidgetIds)
-	{
-		final WalletApplication application = (WalletApplication) context.getApplicationContext();
-		final Coin balance = application.getWallet().getBalance(BalanceType.ESTIMATED);
-
-		updateWidgets(context, appWidgetManager, appWidgetIds, balance);
-	}
-
-	//@Override
-	public void onAppWidgetOptionsChanged(final Context context, final AppWidgetManager appWidgetManager, final int appWidgetId,
-			final Bundle newOptions)
-	{
-		//if (newOptions != null)
-		//	log.info("app widget {} options changed: minWidth={}", appWidgetId, newOptions.getInt(AppWidgetManager.OPTION_APPWIDGET_MIN_WIDTH));
-
-		final WalletApplication application = (WalletApplication) context.getApplicationContext();
-		final Coin balance = application.getWallet().getBalance(BalanceType.ESTIMATED);
-
-		updateWidget(context, appWidgetManager, appWidgetId, newOptions, balance);
-	}
-
-	public static void updateWidgets(final Context context, final Wallet wallet)
-	{
-		final AppWidgetManager appWidgetManager = AppWidgetManager.getInstance(context);
-		final ComponentName providerName = new ComponentName(context, WalletBalanceWidgetProvider.class);
-
-		try
-		{
-			final int[] appWidgetIds = appWidgetManager.getAppWidgetIds(providerName);
-
-			if (appWidgetIds.length > 0)
-			{
-				final Coin balance = wallet.getBalance(BalanceType.ESTIMATED);
-				WalletBalanceWidgetProvider.updateWidgets(context, appWidgetManager, appWidgetIds, balance);
-			}
-		}
-		catch (final RuntimeException x) // system server dead?
-		{
-			log.warn("cannot update app widgets", x);
-		}
-	}
-
-	private static void updateWidgets(final Context context, final AppWidgetManager appWidgetManager, final int[] appWidgetIds, final Coin balance)
-	{
-		for (final int appWidgetId : appWidgetIds)
-		{
-			final Bundle options = getAppWidgetOptions(appWidgetManager, appWidgetId);
-			updateWidget(context, appWidgetManager, appWidgetId, options, balance);
-		}
-	}
-
-	private static void updateWidget(final Context context, final AppWidgetManager appWidgetManager, final int appWidgetId,
-			final Bundle appWidgetOptions, final Coin balance)
-	{
-		final Configuration config = new Configuration(PreferenceManager.getDefaultSharedPreferences(context), context.getResources());
-		final MonetaryFormat btcFormat = config.getFormat();
-
-		final Spannable balanceStr = new MonetarySpannable(btcFormat.noCode(), balance).applyMarkup(null,
-				MonetarySpannable.STANDARD_INSIGNIFICANT_SPANS);
-
-		final Cursor data = context.getContentResolver().query(ExchangeRatesProvider.contentUri(context.getPackageName(), true), null,
-				ExchangeRatesProvider.KEY_CURRENCY_CODE, new String[] { config.getExchangeCurrencyCode() }, null);
-		final Spannable localBalanceStr;
-		if (data != null)
-		{
-			if (data.moveToFirst())
-			{
-				final ExchangeRate exchangeRate = ExchangeRatesProvider.getExchangeRate(data);
-				final Fiat localBalance = exchangeRate.rate.coinToFiat(balance);
-				final MonetaryFormat localFormat = Constants.LOCAL_FORMAT.code(0,
-						Constants.PREFIX_ALMOST_EQUAL_TO + GenericUtils.currencySymbol(exchangeRate.getCurrencyCode()));
-				final Object[] prefixSpans = new Object[] { MonetarySpannable.SMALLER_SPAN,
-						new ForegroundColorSpan(context.getResources().getColor(R.color.fg_less_significant)) };
-				localBalanceStr = new MonetarySpannable(localFormat, localBalance).applyMarkup(prefixSpans,
-						MonetarySpannable.STANDARD_INSIGNIFICANT_SPANS);
-			}
-			else
-			{
-				localBalanceStr = null;
-			}
-
-			data.close();
-		}
-		else
-		{
-			localBalanceStr = null;
-		}
-
-		final RemoteViews views = new RemoteViews(context.getPackageName(), R.layout.wallet_balance_widget_content);
-
-		final String currencyCode = btcFormat.code();
-		if (MonetaryFormat.CODE_BTC.equals(currencyCode))
-			views.setImageViewResource(R.id.widget_wallet_prefix, R.drawable.currency_symbol_btc);
-		else if (MonetaryFormat.CODE_MBTC.equals(currencyCode))
-			views.setImageViewResource(R.id.widget_wallet_prefix, R.drawable.currency_symbol_mbtc);
-		else if (MonetaryFormat.CODE_UBTC.equals(currencyCode))
-			views.setImageViewResource(R.id.widget_wallet_prefix, R.drawable.currency_symbol_ubtc);
-
-		views.setTextViewText(R.id.widget_wallet_balance_btc, balanceStr);
-		views.setViewVisibility(R.id.widget_wallet_balance_local, localBalanceStr != null ? View.VISIBLE : View.GONE);
-		views.setTextViewText(R.id.widget_wallet_balance_local, localBalanceStr);
-
-		if (appWidgetOptions != null)
-		{
-			final int minWidth = appWidgetOptions.getInt(AppWidgetManager.OPTION_APPWIDGET_MIN_WIDTH);
-			views.setViewVisibility(R.id.widget_app_icon, minWidth > 400 ? View.VISIBLE : View.GONE);
-			views.setViewVisibility(R.id.widget_button_request, minWidth > 300 ? View.VISIBLE : View.GONE);
-			views.setViewVisibility(R.id.widget_button_send, minWidth > 300 ? View.VISIBLE : View.GONE);
-			views.setViewVisibility(R.id.widget_button_send_qr, minWidth > 200 ? View.VISIBLE : View.GONE);
-		}
-
-		views.setOnClickPendingIntent(R.id.widget_button_balance, PendingIntent.getActivity(context, 0, new Intent(context, WalletActivity.class), 0));
-		views.setOnClickPendingIntent(R.id.widget_button_request,
-				PendingIntent.getActivity(context, 0, new Intent(context, RequestCoinsActivity.class), 0));
-		views.setOnClickPendingIntent(R.id.widget_button_send, PendingIntent.getActivity(context, 0, new Intent(context, SendCoinsActivity.class), 0));
-		views.setOnClickPendingIntent(R.id.widget_button_send_qr,
-				PendingIntent.getActivity(context, 0, new Intent(context, SendCoinsQrActivity.class), 0));
-
-		appWidgetManager.updateAppWidget(appWidgetId, views);
-	}
-
-	private static Bundle getAppWidgetOptions(final AppWidgetManager appWidgetManager, final int appWidgetId)
-	{
-		try
-		{
-			final Method getAppWidgetOptions = AppWidgetManager.class.getMethod("getAppWidgetOptions", Integer.TYPE);
-			final Bundle options = (Bundle) getAppWidgetOptions.invoke(appWidgetManager, appWidgetId);
-			return options;
-		}
-		catch (final Exception x)
-		{
-			return null;
-		}
-	}
-=======
 public class WalletBalanceWidgetProvider extends AppWidgetProvider {
     private static final Logger log = LoggerFactory.getLogger(WalletBalanceWidgetProvider.class);
 
@@ -330,5 +179,4 @@
             return null;
         }
     }
->>>>>>> e7829a15
 }