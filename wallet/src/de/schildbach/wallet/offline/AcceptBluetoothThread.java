/*
 * Copyright 2012-2015 the original author or authors.
 *
 * This program is free software: you can redistribute it and/or modify
 * it under the terms of the GNU General Public License as published by
 * the Free Software Foundation, either version 3 of the License, or
 * (at your option) any later version.
 *
 * This program is distributed in the hope that it will be useful,
 * but WITHOUT ANY WARRANTY; without even the implied warranty of
 * MERCHANTABILITY or FITNESS FOR A PARTICULAR PURPOSE.  See the
 * GNU General Public License for more details.
 *
 * You should have received a copy of the GNU General Public License
 * along with this program.  If not, see <http://www.gnu.org/licenses/>.
 */

package de.schildbach.wallet.offline;

import java.io.DataInputStream;
import java.io.DataOutputStream;
import java.io.IOException;
import java.util.UUID;
import java.util.concurrent.atomic.AtomicBoolean;

import javax.annotation.Nonnull;

import org.bitcoinj.core.CoinDefinition;
import org.bitcoin.protocols.payments.Protos;
import org.bitcoin.protocols.payments.Protos.PaymentACK;
import org.bitcoinj.core.ProtocolException;
import org.bitcoinj.core.Transaction;
import org.bitcoinj.protocols.payments.PaymentProtocol;
import org.slf4j.Logger;
import org.slf4j.LoggerFactory;

import android.bluetooth.BluetoothAdapter;
import android.bluetooth.BluetoothServerSocket;
import android.bluetooth.BluetoothSocket;
import de.schildbach.wallet.Constants;
import de.schildbach.wallet.util.Bluetooth;

/**
 * @author Shahar Livne
 * @author Andreas Schildbach
 */
public abstract class AcceptBluetoothThread extends Thread
{
	protected final BluetoothServerSocket listeningSocket;
	protected final AtomicBoolean running = new AtomicBoolean(true);

	protected static final Logger log = LoggerFactory.getLogger(AcceptBluetoothThread.class);

	private AcceptBluetoothThread(final BluetoothServerSocket listeningSocket)
	{

		this.listeningSocket = listeningSocket;
	}

	public static abstract class ClassicBluetoothThread extends AcceptBluetoothThread
	{
		public ClassicBluetoothThread(@Nonnull final BluetoothAdapter adapter)
		{
			super(listen(adapter, Bluetooth.CLASSIC_PAYMENT_PROTOCOL_NAME, Bluetooth.CLASSIC_PAYMENT_PROTOCOL_UUID));
		}

		@Override
		public void run()
		{
			while (running.get())
			{
				BluetoothSocket socket = null;
				DataInputStream is = null;
				DataOutputStream os = null;

				try
				{
					// start a blocking call, and return only on success or exception
					socket = listeningSocket.accept();

					log.info("accepted classic bluetooth connection");

					is = new DataInputStream(socket.getInputStream());
					os = new DataOutputStream(socket.getOutputStream());

					boolean ack = true;

					final int numMessages = is.readInt();

					for (int i = 0; i < numMessages; i++)
					{
						final int msgLength = is.readInt();
						final byte[] msg = new byte[msgLength];
						is.readFully(msg);

						try
						{
							final Transaction tx = new Transaction(Constants.NETWORK_PARAMETERS, msg);

							if (!handleTx(tx))
								ack = false;
						}
						catch (final ProtocolException x)
						{
							log.info("cannot decode message received via bluetooth", x);
							ack = false;
						}
					}

					os.writeBoolean(ack);
				}
				catch (final IOException x)
				{
					log.info("exception in bluetooth accept loop", x);
				}
				finally
				{
					if (os != null)
					{
						try
						{
							os.close();
						}
						catch (final IOException x)
						{
							// swallow
						}
					}

					if (is != null)
					{
						try
						{
							is.close();
						}
						catch (final IOException x)
						{
							// swallow
						}
					}

					if (socket != null)
					{
						try
						{
							socket.close();
						}
						catch (final IOException x)
						{
							// swallow
						}
					}
				}
			}
		}
	}

	public static abstract class PaymentProtocolThread extends AcceptBluetoothThread
	{
		public PaymentProtocolThread(@Nonnull final BluetoothAdapter adapter)
		{
			super(listen(adapter, Bluetooth.BIP70_PAYMENT_PROTOCOL_NAME, Bluetooth.BIP70_PAYMENT_PROTOCOL_UUID));
		}

		@Override
		public void run()
		{
			while (running.get())
			{
				BluetoothSocket socket = null;
				DataInputStream is = null;
				DataOutputStream os = null;

				try
				{
					// start a blocking call, and return only on success or exception
					socket = listeningSocket.accept();

					log.info("accepted payment protocol bluetooth connection");

					is = new DataInputStream(socket.getInputStream());
					os = new DataOutputStream(socket.getOutputStream());

					boolean ack = true;

					final Protos.Payment payment = Protos.Payment.parseDelimitedFrom(is);

					log.debug("got payment message");

					for (final Transaction tx : PaymentProtocol.parseTransactionsFromPaymentMessage(Constants.NETWORK_PARAMETERS, payment))
					{
						if (!handleTx(tx))
							ack = false;
					}

					final String memo = ack ? "ack" : "nack";

					log.info("sending {} via bluetooth", memo);

					final PaymentACK paymentAck = PaymentProtocol.createPaymentAck(payment, memo);
					paymentAck.writeDelimitedTo(os);
				}
				catch (final IOException x)
				{
					log.info("exception in bluetooth accept loop", x);
				}
				finally
				{
					if (os != null)
					{
						try
						{
							os.close();
						}
						catch (final IOException x)
						{
							// swallow
						}
					}

					if (is != null)
					{
						try
						{
							is.close();
						}
						catch (final IOException x)
						{
							// swallow
						}
					}

					if (socket != null)
					{
						try
						{
							socket.close();
						}
						catch (final IOException x)
						{
							// swallow
						}
					}
				}
			}
		}
	}

	public void stopAccepting()
	{
		running.set(false);

		try
		{
			listeningSocket.close();
		}
		catch (final IOException x)
		{
			// swallow
		}
	}

	protected static BluetoothServerSocket listen(final BluetoothAdapter adapter, final String serviceName, final UUID serviceUuid)
	{
		try
		{
<<<<<<< HEAD
			return adapter.listenUsingInsecureRfcommWithServiceRecord(CoinDefinition.coinName+ " Transaction Submission", uuid);
=======
			return adapter.listenUsingInsecureRfcommWithServiceRecord(serviceName, serviceUuid);
>>>>>>> 31fe793b
		}
		catch (final IOException x)
		{
			throw new RuntimeException(x);
		}
	}

	protected abstract boolean handleTx(@Nonnull Transaction tx);
}<|MERGE_RESOLUTION|>--- conflicted
+++ resolved
@@ -264,11 +264,7 @@
 	{
 		try
 		{
-<<<<<<< HEAD
-			return adapter.listenUsingInsecureRfcommWithServiceRecord(CoinDefinition.coinName+ " Transaction Submission", uuid);
-=======
 			return adapter.listenUsingInsecureRfcommWithServiceRecord(serviceName, serviceUuid);
->>>>>>> 31fe793b
 		}
 		catch (final IOException x)
 		{
