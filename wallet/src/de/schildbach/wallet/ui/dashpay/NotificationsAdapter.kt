--- conflicted
+++ resolved
@@ -22,21 +22,13 @@
 import android.view.ViewGroup
 import androidx.recyclerview.widget.RecyclerView
 import de.schildbach.wallet.data.NotificationItem
-<<<<<<< HEAD
 import de.schildbach.wallet.util.PlatformUtils
-=======
->>>>>>> 02432ce3
 import de.schildbach.wallet.data.NotificationItemContact
 import de.schildbach.wallet.data.NotificationItemPayment
 import de.schildbach.wallet.data.NotificationItemStub
 import de.schildbach.wallet.ui.dashpay.notification.*
 import org.bitcoinj.core.Sha256Hash
 import org.bitcoinj.wallet.Wallet
-<<<<<<< HEAD
-=======
-import org.dashevo.dpp.util.HashUtils
-import java.math.BigInteger
->>>>>>> 02432ce3
 import java.util.*
 
 class NotificationsAdapter(val context: Context, val wallet: Wallet, private val showAvatars: Boolean = false,
@@ -83,15 +75,11 @@
     }
 
     override fun getItemId(position: Int): Long {
-<<<<<<< HEAD
-        return PlatformUtils.longHashFromEncodedString(getItem(position).notificationItem.getId())
-=======
         return when (getItemViewType(position)) {
             NOTIFICATION_HEADER -> 1L
             NOTIFICATION_EMPTY -> 2L
-            else -> getLongValue(getItem(position).notificationItem.getId())
+            else -> PlatformUtils.longHashFromEncodedString(getItem(position).notificationItem.getId())
         }
->>>>>>> 02432ce3
     }
 
     override fun onBindViewHolder(holder: NotificationViewHolder, position: Int) {
