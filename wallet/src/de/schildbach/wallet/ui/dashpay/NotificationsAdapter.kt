/*
 * Copyright 2020 Dash Core Group.
 *
 * This program is free software: you can redistribute it and/or modify
 * it under the terms of the GNU General Public License as published by
 * the Free Software Foundation, either version 3 of the License, or
 * (at your option) any later version.
 *
 * This program is distributed in the hope that it will be useful,
 * but WITHOUT ANY WARRANTY; without even the implied warranty of
 * MERCHANTABILITY or FITNESS FOR A PARTICULAR PURPOSE.  See the
 * GNU General Public License for more details.
 *
 * You should have received a copy of the GNU General Public License
 * along with this program.  If not, see <http://www.gnu.org/licenses/>.
 */
package de.schildbach.wallet.ui.dashpay

import android.content.Context
import android.view.LayoutInflater
import android.view.View
import android.view.ViewGroup
import androidx.recyclerview.widget.RecyclerView
import de.schildbach.wallet.data.NotificationItem
<<<<<<< HEAD
import de.schildbach.wallet.data.UsernameSearchResult
import de.schildbach.wallet.ui.UserAvatarPlaceholderDrawable
import de.schildbach.wallet.util.PlatformUtils
import de.schildbach.wallet.util.TransactionUtil
import de.schildbach.wallet.util.WalletUtils
import de.schildbach.wallet_test.R
import kotlinx.android.synthetic.main.contact_request_row.view.*
import org.bitcoinj.core.Address
import org.bitcoinj.core.Coin
=======
import de.schildbach.wallet.data.NotificationItemContact
import de.schildbach.wallet.data.NotificationItemPayment
import de.schildbach.wallet.data.NotificationItemStub
import de.schildbach.wallet.ui.dashpay.notification.*
>>>>>>> 5c912528
import org.bitcoinj.core.Sha256Hash
import org.bitcoinj.wallet.Wallet
<<<<<<< HEAD
import org.dash.wallet.common.Constants
import org.dash.wallet.common.ui.CurrencyTextView
import org.dash.wallet.common.util.GenericUtils
=======
import org.dashevo.dpp.util.HashUtils
import java.math.BigInteger
>>>>>>> 5c912528
import java.util.*

class NotificationsAdapter(val context: Context, val wallet: Wallet, private val showAvatars: Boolean = false,
                           private val onContactActionClickListener: ContactViewHolder.OnContactActionClickListener,
                           private val itemClickListener: OnItemClickListener)

    : RecyclerView.Adapter<NotificationViewHolder>() {

    companion object {
        const val NOTIFICATION_HEADER = 1
        const val NOTIFICATION_EMPTY = 2
        const val NOTIFICATION_CONTACT = 3
        const val NOTIFICATION_PAYMENT = 4
    }

    open class NotificationViewItem(val notificationItem: NotificationItem, val isNew: Boolean = false)
    data class HeaderViewItem(val textResId: Int) : NotificationViewItem(NotificationItemStub("0"))
    data class ImageViewItem(val textResId: Int, val imageResId: Int) : NotificationViewItem(NotificationItemStub("1"))

    init {
        setHasStableIds(true)
    }

    var results: List<NotificationViewItem> = arrayListOf()
        set(value) {
            field = value
            notifyDataSetChanged()
        }

    private val transactionCache: HashMap<Sha256Hash, TransactionViewHolder.TransactionCacheEntry> = HashMap()

    override fun onCreateViewHolder(parent: ViewGroup, viewType: Int): NotificationViewHolder {
        return when (viewType) {
            NOTIFICATION_HEADER -> HeaderViewHolder(LayoutInflater.from(parent.context), parent)
            NOTIFICATION_EMPTY -> ImageViewHolder(LayoutInflater.from(parent.context), parent)
            NOTIFICATION_CONTACT -> ContactViewHolder(LayoutInflater.from(parent.context), parent)
            NOTIFICATION_PAYMENT -> TransactionViewHolder(LayoutInflater.from(parent.context), parent)
            else -> throw IllegalArgumentException("Invalid viewType $viewType")
        }
    }

    override fun getItemCount(): Int {
        return results.size
    }

    override fun getItemId(position: Int): Long {
<<<<<<< HEAD
        return when (results[position].viewType) {
            NOTIFICATION_NEW_HEADER -> 1L
            NOTIFICATION_NEW_EMPTY -> 2L
            NOTIFICATION_CONTACT_REQUEST_RECEIVED -> PlatformUtils.longHashFromEncodedString(results[position].notificationItem!!.id)
            NOTIFICATION_EARLIER_HEADER -> 3L
            NOTIFICATION_CONTACT_ADDED -> PlatformUtils.longHashFromEncodedString(results[position].notificationItem!!.id)
            NOTIFICATION_PAYMENT -> PlatformUtils.longHashFromEncodedString(results[position].notificationItem!!.id)
            else -> throw IllegalArgumentException("Invalid viewType ${results[position].viewType}")
        }
    }

    override fun onBindViewHolder(holder: ViewHolder, position: Int) {
        when (results[position].viewType) {
            NOTIFICATION_CONTACT_REQUEST_RECEIVED,
            NOTIFICATION_CONTACT_ADDED -> holder.bind(results[position].notificationItem!!.usernameSearchResult!!, results[position].isNew)
            NOTIFICATION_NEW_HEADER -> (holder as HeaderViewHolder).bind(R.string.notifications_new)
            NOTIFICATION_EARLIER_HEADER -> (holder as HeaderViewHolder).bind(R.string.notifications_earlier)
            NOTIFICATION_NEW_EMPTY -> (holder as ImageViewHolder).bind(R.drawable.ic_notification_new_empty, R.string.notifications_none_new)
            NOTIFICATION_PAYMENT -> (holder as TransactionViewHolder).bind(results[position].notificationItem!!.tx!!)
            else -> throw IllegalArgumentException("Invalid viewType ${results[position].viewType}")
=======
        return when (getItemViewType(position)) {
            NOTIFICATION_HEADER -> 1L
            NOTIFICATION_EMPTY -> 2L
            else -> getLongValue(getItem(position).notificationItem.getId())
>>>>>>> 5c912528
        }
    }

    override fun onBindViewHolder(holder: NotificationViewHolder, position: Int) {
        val notificationViewItem = getItem(position)
        val notificationItem = notificationViewItem.notificationItem
        when (getItemViewType(position)) {
            NOTIFICATION_HEADER -> {
                holder.bind(notificationViewItem.notificationItem, (notificationViewItem as HeaderViewItem).textResId)
            }
            NOTIFICATION_EMPTY -> {
                holder.bind(notificationItem, (notificationViewItem as ImageViewItem).textResId, notificationViewItem.imageResId)
            }
            NOTIFICATION_CONTACT -> {
                holder.bind(notificationItem, notificationViewItem.isNew, showAvatars, onContactActionClickListener)
            }
            NOTIFICATION_PAYMENT -> {
                holder.bind(notificationItem, transactionCache, wallet)
            }
            else -> throw IllegalArgumentException("Invalid viewType ${getItemViewType(position)}")
        }
        holder.itemView.setOnClickListener {
            itemClickListener.run {
                onItemClicked(it, notificationItem)
            }
        }
    }

    fun getItem(position: Int): NotificationViewItem {
        return results[position]
    }

    override fun onBindViewHolder(holder: NotificationViewHolder, position: Int, payloads: List<Any?>) {
        if (payloads.isEmpty()) {
            super.onBindViewHolder(holder, position, payloads)
        } else {
            holder.itemView.alpha = 1f
        }
    }

    override fun getItemViewType(position: Int): Int {
        val item = results[position]
        return when {
            (item is HeaderViewItem) -> NOTIFICATION_HEADER
            (item is ImageViewItem) -> NOTIFICATION_EMPTY
            else -> when (getItem(position).notificationItem) {
                is NotificationItemContact -> NOTIFICATION_CONTACT
                is NotificationItemPayment -> NOTIFICATION_PAYMENT
                else -> throw IllegalStateException("Unsupported item type $item")
            }
        }
    }

    interface OnItemClickListener {
        fun onItemClicked(view: View, notificationItem: NotificationItem)
    }
}<|MERGE_RESOLUTION|>--- conflicted
+++ resolved
@@ -22,32 +22,13 @@
 import android.view.ViewGroup
 import androidx.recyclerview.widget.RecyclerView
 import de.schildbach.wallet.data.NotificationItem
-<<<<<<< HEAD
-import de.schildbach.wallet.data.UsernameSearchResult
-import de.schildbach.wallet.ui.UserAvatarPlaceholderDrawable
 import de.schildbach.wallet.util.PlatformUtils
-import de.schildbach.wallet.util.TransactionUtil
-import de.schildbach.wallet.util.WalletUtils
-import de.schildbach.wallet_test.R
-import kotlinx.android.synthetic.main.contact_request_row.view.*
-import org.bitcoinj.core.Address
-import org.bitcoinj.core.Coin
-=======
 import de.schildbach.wallet.data.NotificationItemContact
 import de.schildbach.wallet.data.NotificationItemPayment
 import de.schildbach.wallet.data.NotificationItemStub
 import de.schildbach.wallet.ui.dashpay.notification.*
->>>>>>> 5c912528
 import org.bitcoinj.core.Sha256Hash
 import org.bitcoinj.wallet.Wallet
-<<<<<<< HEAD
-import org.dash.wallet.common.Constants
-import org.dash.wallet.common.ui.CurrencyTextView
-import org.dash.wallet.common.util.GenericUtils
-=======
-import org.dashevo.dpp.util.HashUtils
-import java.math.BigInteger
->>>>>>> 5c912528
 import java.util.*
 
 class NotificationsAdapter(val context: Context, val wallet: Wallet, private val showAvatars: Boolean = false,
@@ -94,33 +75,10 @@
     }
 
     override fun getItemId(position: Int): Long {
-<<<<<<< HEAD
-        return when (results[position].viewType) {
-            NOTIFICATION_NEW_HEADER -> 1L
-            NOTIFICATION_NEW_EMPTY -> 2L
-            NOTIFICATION_CONTACT_REQUEST_RECEIVED -> PlatformUtils.longHashFromEncodedString(results[position].notificationItem!!.id)
-            NOTIFICATION_EARLIER_HEADER -> 3L
-            NOTIFICATION_CONTACT_ADDED -> PlatformUtils.longHashFromEncodedString(results[position].notificationItem!!.id)
-            NOTIFICATION_PAYMENT -> PlatformUtils.longHashFromEncodedString(results[position].notificationItem!!.id)
-            else -> throw IllegalArgumentException("Invalid viewType ${results[position].viewType}")
-        }
-    }
-
-    override fun onBindViewHolder(holder: ViewHolder, position: Int) {
-        when (results[position].viewType) {
-            NOTIFICATION_CONTACT_REQUEST_RECEIVED,
-            NOTIFICATION_CONTACT_ADDED -> holder.bind(results[position].notificationItem!!.usernameSearchResult!!, results[position].isNew)
-            NOTIFICATION_NEW_HEADER -> (holder as HeaderViewHolder).bind(R.string.notifications_new)
-            NOTIFICATION_EARLIER_HEADER -> (holder as HeaderViewHolder).bind(R.string.notifications_earlier)
-            NOTIFICATION_NEW_EMPTY -> (holder as ImageViewHolder).bind(R.drawable.ic_notification_new_empty, R.string.notifications_none_new)
-            NOTIFICATION_PAYMENT -> (holder as TransactionViewHolder).bind(results[position].notificationItem!!.tx!!)
-            else -> throw IllegalArgumentException("Invalid viewType ${results[position].viewType}")
-=======
         return when (getItemViewType(position)) {
             NOTIFICATION_HEADER -> 1L
             NOTIFICATION_EMPTY -> 2L
-            else -> getLongValue(getItem(position).notificationItem.getId())
->>>>>>> 5c912528
+            else -> PlatformUtils.longHashFromEncodedString(getItem(position).notificationItem.getId())
         }
     }
 
