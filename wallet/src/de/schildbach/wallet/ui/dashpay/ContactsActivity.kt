--- conflicted
+++ resolved
@@ -109,10 +109,6 @@
 
         initViewModel()
 
-<<<<<<< HEAD
-        search.addTextChangedListener(this)
-
-=======
         if(mode == MODE_VIEW_REQUESTS) {
             search.visibility = View.GONE
             icon.visibility = View.GONE
@@ -124,7 +120,6 @@
             icon.visibility = View.VISIBLE
             setTitle(R.string.contacts_title)
         }
->>>>>>> 259d68a2
         searchContacts()
     }
 
