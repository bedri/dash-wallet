--- conflicted
+++ resolved
@@ -155,12 +155,6 @@
 
                 val dashPayProfile = if (profileDoc != null)
                     DashPayProfile.fromDocument(profileDoc, username)!!
-<<<<<<< HEAD
-                else DashPayProfile.fromUsername(nameDoc.userId, username)
-
-                usernameSearchResults.add(UsernameSearchResult(nameDoc.data["normalizedLabel"] as String,
-                        dashPayProfile, toContact, fromContact))
-=======
                 else DashPayProfile(nameDoc.userId, username)
 
                 usernameSearchResults.add(UsernameSearchResult(nameDoc.data["normalizedLabel"] as String,
@@ -202,85 +196,6 @@
             fromContactDocuments!!.forEach {
                 userIdList.add(it.userId)
                 fromContactMap[it.userId] = it
->>>>>>> 3b4ba9b9
-            }
-
-            val profiles = HashMap<String, DashPayProfile?>(userIdList.size)
-            for (user in userIdList) {
-                val profile = dashPayProfileDaoAsync.load(user)
-                profiles[user] = profile
-            }
-
-            val usernameSearchResults = ArrayList<UsernameSearchResult>()
-            val searchText = text.toLowerCase()
-
-            for (profile in profiles) {
-                var toContact: DashPayContactRequest? = null
-                var fromContact: DashPayContactRequest? = null
-
-                // find matches where the text matches part of the username or displayName
-                // if the text is blank, match everything
-                val username = profile.value!!.username
-                val displayName = profile.value!!.displayName
-                val usernameContainsSearchText = username.findLastAnyOf(listOf(searchText), ignoreCase = true) != null ||
-                        displayName.findLastAnyOf(listOf(searchText), ignoreCase = true) != null
-                if (!usernameContainsSearchText && searchText != "") {
-                    continue
-                }
-
-                // Determine if this identity is our contact
-                toContact = toContactMap[profile.value!!.userId]
-
-                // Determine if I am this identity's contact
-                fromContact = fromContactMap[profile.value!!.userId]
-
-                usernameSearchResults.add(UsernameSearchResult(profile.value!!.username,
-                        profile.value!!, toContact, fromContact))
-            }
-            when (orderBy) {
-                UsernameSortOrderBy.DISPLAY_NAME -> usernameSearchResults.sortBy {
-                    if (it.dashPayProfile.displayName.isNotEmpty())
-                        it.dashPayProfile.displayName.toLowerCase()
-                    else it.dashPayProfile.username.toLowerCase()
-                }
-                UsernameSortOrderBy.USERNAME -> usernameSearchResults.sortBy { it.dashPayProfile.username.toLowerCase() }
-                //TODO: sort by last activity or date added
-            }
-            Resource.success(usernameSearchResults)
-        } catch (e: Exception) {
-            Resource.error(e.localizedMessage, null)
-        }
-    }
-
-    /**
-     * search the contacts
-     *
-     * @param text the text to find in usernames and displayNames.  if blank, all contacts are returned
-     * @param orderBy the field that is used to sort the list of matching entries in ascending order
-     * @return
-     */
-    suspend fun searchContacts(text: String, orderBy: UsernameSortOrderBy): Resource<List<UsernameSearchResult>> {
-        return try {
-            // TODO: Replace this Platform call with a query into the local database
-            val userIdList = HashSet<String>()
-
-            val wallet = walletApplication.wallet
-            val blockchainIdentity = blockchainIdentityDataDaoAsync.load()
-            val creditFundingTx = wallet.getCreditFundingTransaction(wallet.getTransaction(blockchainIdentity!!.creditFundingTxId))
-            val userId = creditFundingTx.creditBurnIdentityIdentifier.toStringBase58()
-
-            var toContactDocuments = dashPayContactRequestDaoAsync.loadToOthers(userId)
-            val toContactMap = HashMap<String, DashPayContactRequest>()
-            toContactDocuments!!.forEach {
-                userIdList.add(it.toUserId)
-                toContactMap[it.toUserId] = it
-            }
-            // Get all contact requests where toUserId == userId, the users who have added me
-            val fromContactDocuments = dashPayContactRequestDaoAsync.loadFromOthers(userId)
-            val fromContactMap = HashMap<String, DashPayContactRequest>()
-            fromContactDocuments!!.forEach {
-                userIdList.add(it.userId)
-                fromContactMap[it.userId] = it
             }
 
             val profiles = HashMap<String, DashPayProfile?>(userIdList.size)
@@ -456,11 +371,6 @@
     suspend fun createDashPayProfile(blockchainIdentity: BlockchainIdentity, keyParameter: KeyParameter) {
         withContext(Dispatchers.IO) {
             val username = blockchainIdentity.currentUsername!!
-<<<<<<< HEAD
-            if (blockchainIdentity.identity == null)
-                blockchainIdentity.recoverIdentity(blockchainIdentity.creditFundingTransaction!!)
-=======
->>>>>>> 3b4ba9b9
             blockchainIdentity.registerProfile(username, "", "", keyParameter)
         }
     }
@@ -598,7 +508,6 @@
 
     suspend fun updateContactRequests(userId: String) {
 
-<<<<<<< HEAD
         try {
             val userIdList = HashSet<String>()
             val watch = Stopwatch.createStarted()
@@ -606,16 +515,6 @@
             //TODO: remove this when removing the fake contact list
             //dashPayContactRequestDaoAsync.clear()
             //dashPayProfileDaoAsync.clear()
-=======
-        val userIdList = HashSet<String>()
-        val watch = Stopwatch.createStarted()
-
-        //TODO: remove this when removing the fake contact list
-        dashPayContactRequestDaoAsync.clear()
-        dashPayProfileDaoAsync.clear()
-
-        try {
->>>>>>> 3b4ba9b9
 
             // Get all out our contact requests
             val toContactDocuments = ContactRequests(platform).get(userId, toUserId = false, retrieveAll = true)
@@ -771,29 +670,17 @@
             )
 
             for (l in ourRequests) {
-<<<<<<< HEAD
                 val r = Random().nextInt(100)
-                dashPayProfileDaoAsync.insert(DashPayProfile.fromUsername(l[1], l[0]))
+                dashPayProfileDaoAsync.insert(DashPayProfile(l[1], l[0]))
                 dashPayContactRequestDaoAsync.insert(
                         DashPayContactRequest(Entropy.generate(), userId, l[1], null, l[1].toByteArray(), 0, 0, (Date().time/* - 1000 * 60 * 60 * 24 * r*/).toDouble()/1000, false, 0))
             }
 
             for (l in theirRequests) {
                 val r = Random().nextInt(100)
-                dashPayProfileDaoAsync.insert(DashPayProfile.fromUsername(l[1], l[0]))
+                dashPayProfileDaoAsync.insert(DashPayProfile(l[1], l[0]))
                 dashPayContactRequestDaoAsync.insert(
                         DashPayContactRequest(Entropy.generate(), l[1], userId, null, l[1].toByteArray(), 0, 0, (Date().time/* - 1000 * 60 * 60 * 24 * r*/).toDouble()/1000, false, 0))
-=======
-                dashPayProfileDaoAsync.insert(DashPayProfile(l[1], l[0]))
-                dashPayContactRequestDaoAsync.insert(
-                        DashPayContactRequest(Entropy.generate(), userId, l[1], null, l[1].toByteArray(), 0, 0, 0.0, false, 0))
-            }
-
-            for (l in theirRequests) {
-                dashPayProfileDaoAsync.insert(DashPayProfile(l[1], l[0]))
-                dashPayContactRequestDaoAsync.insert(
-                        DashPayContactRequest(Entropy.generate(), l[1], userId, null, l[1].toByteArray(), 0, 0, 0.0, false, 0))
->>>>>>> 3b4ba9b9
             }
 
             var names = listOf("Lizet Michaelson", "Rachel Sanderson", "Tamanna Smith", "Tammy Oceanography", "Alfred Pennyworth", "Serena Kyle", "Batman", "Capt Kirk", "Spock", "", "Deanna Troi", "Neelix", "Zephrane Cochrane", "The Tenth Doctor was the Best Doctor, Martha was the best!")
@@ -801,19 +688,12 @@
             for (i in names.indices) {
                 val thisUserId = Sha256Hash.of(names[i].toByteArray()).toStringBase58()
                 dashPayProfileDaoAsync.insert(DashPayProfile(thisUserId, usernames[i], names[i], "", ""))
-<<<<<<< HEAD
                 var r = Random().nextInt(24)
                 dashPayContactRequestDaoAsync.insert(
                         DashPayContactRequest(Entropy.generate(), userId, thisUserId, null, names[0].toByteArray(), 0, 0, (Date().time - 1000 * 60 * 60 * r).toDouble() / 1000, false, 0))
                 r = Random().nextInt(24)
                 dashPayContactRequestDaoAsync.insert(
                         DashPayContactRequest(Entropy.generate(), thisUserId, userId, null, names[0].toByteArray(), 0, 0, (Date().time - 1000 * 60 * 60 * r).toDouble() / 1000, false, 0))
-=======
-                dashPayContactRequestDaoAsync.insert(
-                        DashPayContactRequest(Entropy.generate(), userId, thisUserId, null, names[0].toByteArray(), 0, 0, 0.0, false, 0))
-                dashPayContactRequestDaoAsync.insert(
-                        DashPayContactRequest(Entropy.generate(), thisUserId, userId, null, names[0].toByteArray(), 0, 0, 0.0, false, 0))
->>>>>>> 3b4ba9b9
 
             }
 
@@ -822,7 +702,6 @@
             for (i in names.indices) {
                 val thisUserId = Sha256Hash.of(names[i].toByteArray()).toStringBase58()
                 dashPayProfileDaoAsync.insert(DashPayProfile(thisUserId, usernames[i], names[i], "", ""))
-<<<<<<< HEAD
                 val r = Random().nextInt(24)
                 dashPayContactRequestDaoAsync.insert(
                         DashPayContactRequest(Entropy.generate(), thisUserId, userId, null, names[0].toByteArray(), 0, 0, (Date().time /*+ 1000 * 60 * 3*/).toDouble() / 1000, false, 0))
@@ -833,15 +712,6 @@
             log.info("updating contacts and profiles took $watch")
         } catch (e: Exception) {
             log.error("error updating contacts ${e.message}")
-=======
-                dashPayContactRequestDaoAsync.insert(
-                        DashPayContactRequest(Entropy.generate(), thisUserId, userId, null, names[0].toByteArray(), 0, 0, 0.0, false, 0))
-            }
-
-            log.info("updating contacts and profiles took $watch")
-        } catch (e: Exception) {
-            log.error("error updating contacts: ${e.message}")
->>>>>>> 3b4ba9b9
         }
     }
 }