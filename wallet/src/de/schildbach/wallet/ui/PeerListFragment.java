/*
 * Copyright 2012-2015 the original author or authors.
 *
 * This program is free software: you can redistribute it and/or modify
 * it under the terms of the GNU General Public License as published by
 * the Free Software Foundation, either version 3 of the License, or
 * (at your option) any later version.
 *
 * This program is distributed in the hope that it will be useful,
 * but WITHOUT ANY WARRANTY; without even the implied warranty of
 * MERCHANTABILITY or FITNESS FOR A PARTICULAR PURPOSE.  See the
 * GNU General Public License for more details.
 *
 * You should have received a copy of the GNU General Public License
 * along with this program.  If not, see <http://www.gnu.org/licenses/>.
 */

package de.schildbach.wallet.ui;

import java.net.InetAddress;
import java.util.LinkedList;
import java.util.List;
import java.util.Map;
import java.util.WeakHashMap;
import java.util.concurrent.RejectedExecutionException;

import org.bitcoinj.core.Peer;
import org.bitcoinj.core.VersionMessage;
import org.slf4j.Logger;
import org.slf4j.LoggerFactory;

import android.app.Activity;
import android.app.Fragment;
import android.app.LoaderManager;
import android.app.LoaderManager.LoaderCallbacks;
import android.content.AsyncTaskLoader;
import android.content.BroadcastReceiver;
import android.content.ComponentName;
import android.content.Context;
import android.content.Intent;
import android.content.IntentFilter;
import android.content.Loader;
import android.content.ServiceConnection;
import android.graphics.Typeface;
import android.os.Bundle;
import android.os.Handler;
import android.os.IBinder;
import android.support.v4.content.LocalBroadcastManager;
import android.support.v7.widget.LinearLayoutManager;
import android.support.v7.widget.RecyclerView;
import android.text.format.DateUtils;
import android.view.LayoutInflater;
import android.view.View;
import android.view.ViewGroup;
import android.widget.TextView;
import android.widget.ViewAnimator;
import de.schildbach.wallet.service.BlockchainService;
import de.schildbach.wallet.service.BlockchainServiceImpl;
<<<<<<< HEAD
import de.schildbach.wallet.util.WholeStringBuilder;
import hashengineering.darkcoin.wallet.R;
=======
import de.schildbach.wallet_test.R;
>>>>>>> 582dd957

/**
 * @author Andreas Schildbach
 */
public final class PeerListFragment extends Fragment
{
	private AbstractWalletActivity activity;
	private LoaderManager loaderManager;

	private BlockchainService service;

	private ViewAnimator viewGroup;
	private RecyclerView recyclerView;
	private PeerViewAdapter adapter;

	private final Handler handler = new Handler();

	private static final long REFRESH_MS = DateUtils.SECOND_IN_MILLIS;

	private static final int ID_PEER_LOADER = 0;
	private static final int ID_REVERSE_DNS_LOADER = 1;

	private final Map<InetAddress, String> hostnames = new WeakHashMap<InetAddress, String>();

	private static final Logger log = LoggerFactory.getLogger(PeerListFragment.class);

	@Override
	public void onAttach(final Activity activity)
	{
		super.onAttach(activity);

		this.activity = (AbstractWalletActivity) activity;
		this.loaderManager = getLoaderManager();
	}

	@Override
	public void onActivityCreated(final Bundle savedInstanceState)
	{
		super.onActivityCreated(savedInstanceState);

		activity.bindService(new Intent(activity, BlockchainServiceImpl.class), serviceConnection, Context.BIND_AUTO_CREATE);
	}

	@Override
	public void onCreate(final Bundle savedInstanceState)
	{
		super.onCreate(savedInstanceState);

<<<<<<< HEAD
		adapter = new ArrayAdapter<Peer>(activity, 0)
		{
			private final LayoutInflater inflater = LayoutInflater.from(activity);

			@Override
			public View getView(final int position, View row, final ViewGroup parent)
			{
				if (row == null)
					row = inflater.inflate(R.layout.peer_list_row, null);

				final Peer peer = getItem(position);
				final VersionMessage versionMessage = peer.getPeerVersionMessage();
				final boolean isDownloading = peer.getDownloadData();

				final TextView rowIp = (TextView) row.findViewById(R.id.peer_list_row_ip);
				final InetAddress address = peer.getAddress().getAddr();
				final String hostname = hostnames.get(address);
				rowIp.setText(/*address.toString()*/hostname != null ? hostname : address.getHostAddress());

				final TextView rowHeight = (TextView) row.findViewById(R.id.peer_list_row_height);
				final long bestHeight = peer.getBestHeight();
				rowHeight.setText(bestHeight > 0 ? bestHeight + " blocks" : null);
				rowHeight.setTypeface(isDownloading ? Typeface.DEFAULT_BOLD : Typeface.DEFAULT);

				final TextView rowVersion = (TextView) row.findViewById(R.id.peer_list_row_version);
				rowVersion.setText(versionMessage.subVer);
				rowVersion.setTypeface(isDownloading ? Typeface.DEFAULT_BOLD : Typeface.DEFAULT);
=======
		adapter = new PeerViewAdapter();
	}
>>>>>>> 582dd957

	@Override
	public View onCreateView(final LayoutInflater inflater, final ViewGroup container, final Bundle savedInstanceState)
	{
		final View view = inflater.inflate(R.layout.peer_list_fragment, container, false);

		viewGroup = (ViewAnimator) view.findViewById(R.id.peer_list_group);

		recyclerView = (RecyclerView) view.findViewById(R.id.peer_list);
		recyclerView.setLayoutManager(new LinearLayoutManager(activity));
		recyclerView.setAdapter(adapter);

		return view;
	}

	@Override
	public void onResume()
	{
		super.onResume();

		handler.postDelayed(new Runnable()
		{
			@Override
			public void run()
			{
				adapter.notifyDataSetChanged();

				final Loader<String> loader = loaderManager.getLoader(ID_REVERSE_DNS_LOADER);
				final boolean loaderRunning = loader != null && loader.isStarted();

				if (!loaderRunning)
				{
					for (int i = 0; i < adapter.getItemCount(); i++)
					{
						final Peer peer = adapter.getItem(i);
						final InetAddress address = peer.getAddress().getAddr();

						if (!hostnames.containsKey(address))
						{
							final Bundle args = new Bundle();
							args.putSerializable("address", address);
							loaderManager.initLoader(ID_REVERSE_DNS_LOADER, args, reverseDnsLoaderCallbacks).forceLoad();

							break;
						}
					}
				}

				handler.postDelayed(this, REFRESH_MS);
			}
		}, REFRESH_MS);
	}

	@Override
	public void onPause()
	{
		handler.removeCallbacksAndMessages(null);

		super.onPause();
	}

	@Override
	public void onDestroy()
	{
		activity.unbindService(serviceConnection);

		loaderManager.destroyLoader(ID_REVERSE_DNS_LOADER);

		super.onDestroy();
	}

	private final ServiceConnection serviceConnection = new ServiceConnection()
	{
		@Override
		public void onServiceConnected(final ComponentName name, final IBinder binder)
		{
			service = ((BlockchainServiceImpl.LocalBinder) binder).getService();

			loaderManager.initLoader(ID_PEER_LOADER, null, peerLoaderCallbacks);
		}

		@Override
		public void onServiceDisconnected(final ComponentName name)
		{
			loaderManager.destroyLoader(ID_PEER_LOADER);

			service = null;
		}
	};

	private class PeerViewAdapter extends RecyclerView.Adapter<PeerViewHolder>
	{
		private final LayoutInflater inflater = LayoutInflater.from(activity);
		private final List<Peer> peers = new LinkedList<Peer>();

		public PeerViewAdapter()
		{
			setHasStableIds(true);
		}

		public void clear()
		{
			peers.clear();

			notifyDataSetChanged();
		}

		public void replace(final List<Peer> peers)
		{
			this.peers.clear();
			this.peers.addAll(peers);

			notifyDataSetChanged();
		}

		public Peer getItem(final int position)
		{
			return peers.get(position);
		}

		@Override
		public int getItemCount()
		{
			return peers.size();
		}

		@Override
		public long getItemId(final int position)
		{
			return peers.get(position).getAddress().hashCode();
		}

		@Override
		public PeerViewHolder onCreateViewHolder(final ViewGroup parent, final int viewType)
		{
			return new PeerViewHolder(inflater.inflate(R.layout.peer_list_row, parent, false));
		}

		@Override
		public void onBindViewHolder(final PeerViewHolder holder, final int position)
		{
			final Peer peer = getItem(position);
			final VersionMessage versionMessage = peer.getPeerVersionMessage();
			final boolean isDownloading = peer.getDownloadData();

			final InetAddress address = peer.getAddress().getAddr();
			final String hostname = hostnames.get(address);
			holder.ipView.setText(hostname != null ? hostname : address.getHostAddress());

			final long bestHeight = peer.getBestHeight();
			holder.heightView.setText(bestHeight > 0 ? bestHeight + " blocks" : null);
			holder.heightView.setTypeface(isDownloading ? Typeface.DEFAULT_BOLD : Typeface.DEFAULT);

			holder.versionView.setText(versionMessage.subVer);
			holder.versionView.setTypeface(isDownloading ? Typeface.DEFAULT_BOLD : Typeface.DEFAULT);

			holder.protocolView.setText("protocol: " + versionMessage.clientVersion);
			holder.protocolView.setTypeface(isDownloading ? Typeface.DEFAULT_BOLD : Typeface.DEFAULT);

			final long pingTime = peer.getPingTime();
			holder.pingView.setText(pingTime < Long.MAX_VALUE ? getString(R.string.peer_list_row_ping_time, pingTime) : null);
			holder.pingView.setTypeface(isDownloading ? Typeface.DEFAULT_BOLD : Typeface.DEFAULT);
		}
	}

	private static class PeerViewHolder extends RecyclerView.ViewHolder
	{
		private final TextView ipView;
		private final TextView heightView;
		private final TextView versionView;
		private final TextView protocolView;
		private final TextView pingView;

		private PeerViewHolder(final View itemView)
		{
			super(itemView);

			ipView = (TextView) itemView.findViewById(R.id.peer_list_row_ip);
			heightView = (TextView) itemView.findViewById(R.id.peer_list_row_height);
			versionView = (TextView) itemView.findViewById(R.id.peer_list_row_version);
			protocolView = (TextView) itemView.findViewById(R.id.peer_list_row_protocol);
			pingView = (TextView) itemView.findViewById(R.id.peer_list_row_ping);
		}
	}

	private static class PeerLoader extends AsyncTaskLoader<List<Peer>>
	{
		private LocalBroadcastManager broadcastManager;
		private BlockchainService service;

		private PeerLoader(final Context context, final BlockchainService service)
		{
			super(context);

			this.broadcastManager = LocalBroadcastManager.getInstance(context.getApplicationContext());
			this.service = service;
		}

		@Override
		protected void onStartLoading()
		{
			super.onStartLoading();

			broadcastManager.registerReceiver(broadcastReceiver, new IntentFilter(BlockchainService.ACTION_PEER_STATE));

			forceLoad();
		}

		@Override
		protected void onStopLoading()
		{
			broadcastManager.unregisterReceiver(broadcastReceiver);

			super.onStopLoading();
		}

		@Override
		public List<Peer> loadInBackground()
		{
			return service.getConnectedPeers();
		}

		private final BroadcastReceiver broadcastReceiver = new BroadcastReceiver()
		{
			@Override
			public void onReceive(final Context context, final Intent intent)
			{
				try
				{
					forceLoad();
				}
				catch (final RejectedExecutionException x)
				{
					log.info("rejected execution: " + PeerLoader.this.toString());
				}
			}
		};
	}

	private final LoaderCallbacks<List<Peer>> peerLoaderCallbacks = new LoaderCallbacks<List<Peer>>()
	{
		@Override
		public Loader<List<Peer>> onCreateLoader(final int id, final Bundle args)
		{
			return new PeerLoader(activity, service);
		}

		@Override
		public void onLoadFinished(final Loader<List<Peer>> loader, final List<Peer> peers)
		{
			if (peers == null || peers.isEmpty())
			{
				viewGroup.setDisplayedChild(1);
				adapter.clear();
			}
			else
			{
				viewGroup.setDisplayedChild(2);
				adapter.replace(peers);
			}
		}

		@Override
		public void onLoaderReset(final Loader<List<Peer>> loader)
		{
			adapter.clear();
		}
	};

	private static class ReverseDnsLoader extends AsyncTaskLoader<String>
	{
		public final InetAddress address;

		public ReverseDnsLoader(final Context context, final InetAddress address)
		{
			super(context);

			this.address = address;
		}

		@Override
		public String loadInBackground()
		{
			return address.getCanonicalHostName();
		}
	}

	private final LoaderCallbacks<String> reverseDnsLoaderCallbacks = new LoaderCallbacks<String>()
	{
		@Override
		public Loader<String> onCreateLoader(final int id, final Bundle args)
		{
			final InetAddress address = (InetAddress) args.getSerializable("address");

			return new ReverseDnsLoader(activity, address);
		}

		@Override
		public void onLoadFinished(final Loader<String> loader, final String hostname)
		{
			final InetAddress address = ((ReverseDnsLoader) loader).address;
			hostnames.put(address, hostname);

			loaderManager.destroyLoader(ID_REVERSE_DNS_LOADER);
		}

		@Override
		public void onLoaderReset(final Loader<String> loader)
		{
		}
	};
}<|MERGE_RESOLUTION|>--- conflicted
+++ resolved
@@ -56,12 +56,7 @@
 import android.widget.ViewAnimator;
 import de.schildbach.wallet.service.BlockchainService;
 import de.schildbach.wallet.service.BlockchainServiceImpl;
-<<<<<<< HEAD
-import de.schildbach.wallet.util.WholeStringBuilder;
 import hashengineering.darkcoin.wallet.R;
-=======
-import de.schildbach.wallet_test.R;
->>>>>>> 582dd957
 
 /**
  * @author Andreas Schildbach
@@ -110,38 +105,8 @@
 	{
 		super.onCreate(savedInstanceState);
 
-<<<<<<< HEAD
-		adapter = new ArrayAdapter<Peer>(activity, 0)
-		{
-			private final LayoutInflater inflater = LayoutInflater.from(activity);
-
-			@Override
-			public View getView(final int position, View row, final ViewGroup parent)
-			{
-				if (row == null)
-					row = inflater.inflate(R.layout.peer_list_row, null);
-
-				final Peer peer = getItem(position);
-				final VersionMessage versionMessage = peer.getPeerVersionMessage();
-				final boolean isDownloading = peer.getDownloadData();
-
-				final TextView rowIp = (TextView) row.findViewById(R.id.peer_list_row_ip);
-				final InetAddress address = peer.getAddress().getAddr();
-				final String hostname = hostnames.get(address);
-				rowIp.setText(/*address.toString()*/hostname != null ? hostname : address.getHostAddress());
-
-				final TextView rowHeight = (TextView) row.findViewById(R.id.peer_list_row_height);
-				final long bestHeight = peer.getBestHeight();
-				rowHeight.setText(bestHeight > 0 ? bestHeight + " blocks" : null);
-				rowHeight.setTypeface(isDownloading ? Typeface.DEFAULT_BOLD : Typeface.DEFAULT);
-
-				final TextView rowVersion = (TextView) row.findViewById(R.id.peer_list_row_version);
-				rowVersion.setText(versionMessage.subVer);
-				rowVersion.setTypeface(isDownloading ? Typeface.DEFAULT_BOLD : Typeface.DEFAULT);
-=======
 		adapter = new PeerViewAdapter();
 	}
->>>>>>> 582dd957
 
 	@Override
 	public View onCreateView(final LayoutInflater inflater, final ViewGroup container, final Bundle savedInstanceState)
