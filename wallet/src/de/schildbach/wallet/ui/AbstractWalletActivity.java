--- conflicted
+++ resolved
@@ -20,7 +20,6 @@
 import org.slf4j.Logger;
 import org.slf4j.LoggerFactory;
 
-<<<<<<< HEAD
 import android.graphics.Color;
 import android.os.Bundle;
 import android.support.annotation.LayoutRes;
@@ -29,31 +28,22 @@
 import android.support.v7.widget.Toolbar;
 
 import de.schildbach.wallet.WalletApplication;
-import hashengineering.darkcoin.wallet.R;
-
-=======
-import de.schildbach.wallet.WalletApplication;
 import de.schildbach.wallet_test.R;
 
 import android.app.Activity;
 import android.app.ActivityManager.TaskDescription;
 import android.os.Build;
 import android.os.Bundle;
->>>>>>> e7829a15
+
 
 /**
  * @author Andreas Schildbach
  */
-<<<<<<< HEAD
 public abstract class AbstractWalletActivity extends AppCompatActivity
 {
-	private WalletApplication application;
-=======
-public abstract class AbstractWalletActivity extends Activity {
     private WalletApplication application;
 
     protected static final Logger log = LoggerFactory.getLogger(AbstractWalletActivity.class);
->>>>>>> e7829a15
 
     @Override
     protected void onCreate(final Bundle savedInstanceState) {
@@ -65,7 +55,6 @@
         super.onCreate(savedInstanceState);
     }
 
-<<<<<<< HEAD
 	@Override
 	public void setContentView(@LayoutRes int layoutResID)
 	{
@@ -93,9 +82,4 @@
 	{
 		return application;
 	}
-=======
-    protected WalletApplication getWalletApplication() {
-        return application;
-    }
->>>>>>> e7829a15
 }