/*
 * Copyright 2015 the original author or authors.
 *
 * This program is free software: you can redistribute it and/or modify
 * it under the terms of the GNU General Public License as published by
 * the Free Software Foundation, either version 3 of the License, or
 * (at your option) any later version.
 *
 * This program is distributed in the hope that it will be useful,
 * but WITHOUT ANY WARRANTY; without even the implied warranty of
 * MERCHANTABILITY or FITNESS FOR A PARTICULAR PURPOSE.  See the
 * GNU General Public License for more details.
 *
 * You should have received a copy of the GNU General Public License
 * along with this program.  If not, see <http://www.gnu.org/licenses/>.
 */

package de.schildbach.wallet.ui.send;

/**
 * @author Andreas Schildbach
 */
<<<<<<< HEAD
public enum FeeCategory
{
	/**
	 * We don't care when it confirms, but it should confirm at some time. Can be days or weeks.
	 */
	ECONOMIC(Coin.valueOf(1000)), // 0.02 mBTC

	/**
	 * Under normal network conditions, confirms within the next 15 minutes. Can take longer, but this should be an
	 * exception. And it should not take days or weeks.
	 */
	NORMAL(Coin.valueOf(1000)), // 0.1 mBTC

	/**
	 * Confirms within the next 15 minutes.
	 */
	PRIORITY(Coin.valueOf(2000)); // 0.5 mBTC
=======
public enum FeeCategory {
    /**
     * We don't care when it confirms, but it should confirm at some time. Can be days or weeks.
     */
    ECONOMIC,
>>>>>>> e7829a15

    /**
     * Under normal network conditions, confirms within the next 15 minutes. Can take longer, but this should
     * be an exception. And it should not take days or weeks.
     */
    NORMAL,

    /**
     * Confirms within the next 15 minutes.
     */
    PRIORITY;
}<|MERGE_RESOLUTION|>--- conflicted
+++ resolved
@@ -20,31 +20,11 @@
 /**
  * @author Andreas Schildbach
  */
-<<<<<<< HEAD
-public enum FeeCategory
-{
-	/**
-	 * We don't care when it confirms, but it should confirm at some time. Can be days or weeks.
-	 */
-	ECONOMIC(Coin.valueOf(1000)), // 0.02 mBTC
-
-	/**
-	 * Under normal network conditions, confirms within the next 15 minutes. Can take longer, but this should be an
-	 * exception. And it should not take days or weeks.
-	 */
-	NORMAL(Coin.valueOf(1000)), // 0.1 mBTC
-
-	/**
-	 * Confirms within the next 15 minutes.
-	 */
-	PRIORITY(Coin.valueOf(2000)); // 0.5 mBTC
-=======
 public enum FeeCategory {
     /**
      * We don't care when it confirms, but it should confirm at some time. Can be days or weeks.
      */
     ECONOMIC,
->>>>>>> e7829a15
 
     /**
      * Under normal network conditions, confirms within the next 15 minutes. Can take longer, but this should
