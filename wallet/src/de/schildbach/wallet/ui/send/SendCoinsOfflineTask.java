/*
 * Copyright 2013-2015 the original author or authors.
 *
 * This program is free software: you can redistribute it and/or modify
 * it under the terms of the GNU General Public License as published by
 * the Free Software Foundation, either version 3 of the License, or
 * (at your option) any later version.
 *
 * This program is distributed in the hope that it will be useful,
 * but WITHOUT ANY WARRANTY; without even the implied warranty of
 * MERCHANTABILITY or FITNESS FOR A PARTICULAR PURPOSE.  See the
 * GNU General Public License for more details.
 *
 * You should have received a copy of the GNU General Public License
 * along with this program.  If not, see <http://www.gnu.org/licenses/>.
 */

package de.schildbach.wallet.ui.send;

import org.bitcoinj.core.Coin;
import org.bitcoinj.core.ECKey;
import org.bitcoinj.core.InsufficientMoneyException;
import org.bitcoinj.core.Transaction;
import org.bitcoinj.crypto.KeyCrypterException;
import org.bitcoinj.wallet.SendRequest;
import org.bitcoinj.wallet.Wallet;
import org.bitcoinj.wallet.Wallet.CompletionException;
import org.bitcoinj.wallet.Wallet.CouldNotAdjustDownwards;
import org.slf4j.Logger;
import org.slf4j.LoggerFactory;

import de.schildbach.wallet.Constants;

import android.os.Handler;
import android.os.Looper;

/**
 * @author Andreas Schildbach
 */
<<<<<<< HEAD
public abstract class SendCoinsOfflineTask
{
	private final Wallet wallet;
	private final Handler backgroundHandler;
	private final Handler callbackHandler;

	public SendCoinsOfflineTask(final Wallet wallet, final Handler backgroundHandler)
	{
		this.wallet = wallet;
		this.backgroundHandler = backgroundHandler;
		this.callbackHandler = new Handler(Looper.myLooper());
	}

	public final void sendCoinsOffline(final SendRequest sendRequest)
	{
		backgroundHandler.post(new Runnable()
		{
			@Override
			public void run()
			{
				org.bitcoinj.core.Context.propagate(Constants.CONTEXT);

				try

				{
					final Transaction transaction = wallet.sendCoinsOffline(sendRequest); // can take long

					callbackHandler.post(new Runnable()
					{
						@Override
						public void run()
						{
							onSuccess(transaction);
						}
					});
				}
				catch (final InsufficientMoneyException x)
				{
					callbackHandler.post(new Runnable()
					{
						@Override
						public void run()
						{
							onInsufficientMoney(x.missing);
						}
					});
				}
				catch (final ECKey.KeyIsEncryptedException x)
				{
					callbackHandler.post(new Runnable()
					{
						@Override
						public void run()
						{
							onFailure(x);
						}
					});
				}
				catch (final KeyCrypterException x)
				{
					callbackHandler.post(new Runnable()
					{
						@Override
						public void run()
						{
							onInvalidKey();
						}
					});
				}
				catch (final CouldNotAdjustDownwards x)
				{
					callbackHandler.post(new Runnable()
					{
						@Override
						public void run()
						{
							onEmptyWalletFailed();
						}
					});
				}
				catch (final CompletionException x)
				{
					callbackHandler.post(new Runnable()
					{
						@Override
						public void run()
						{
							onFailure(x);
						}
					});
				}
			}
		});
	}

	protected abstract void onSuccess(Transaction transaction);

	protected abstract void onInsufficientMoney(Coin missing);

	protected abstract void onInvalidKey();

	protected void onEmptyWalletFailed()
	{
		onFailure(new CouldNotAdjustDownwards());
	}

	protected abstract void onFailure(Exception exception);
=======
public abstract class SendCoinsOfflineTask {
    private final Wallet wallet;
    private final Handler backgroundHandler;
    private final Handler callbackHandler;

    private static final Logger log = LoggerFactory.getLogger(SendCoinsOfflineTask.class);

    public SendCoinsOfflineTask(final Wallet wallet, final Handler backgroundHandler) {
        this.wallet = wallet;
        this.backgroundHandler = backgroundHandler;
        this.callbackHandler = new Handler(Looper.myLooper());
    }

    public final void sendCoinsOffline(final SendRequest sendRequest) {
        backgroundHandler.post(new Runnable() {
            @Override
            public void run() {
                org.bitcoinj.core.Context.propagate(Constants.CONTEXT);

                try {
                    log.info("sending: {}", sendRequest);
                    final Transaction transaction = wallet.sendCoinsOffline(sendRequest); // can take long
                    log.info("send successful, transaction committed: {}", transaction.getHashAsString());

                    callbackHandler.post(new Runnable() {
                        @Override
                        public void run() {
                            onSuccess(transaction);
                        }
                    });
                } catch (final InsufficientMoneyException x) {
                    final Coin missing = x.missing;
                    if (missing != null)
                        log.info("send failed, {} missing", missing.toFriendlyString());
                    else
                        log.info("send failed, insufficient coins");

                    callbackHandler.post(new Runnable() {
                        @Override
                        public void run() {
                            onInsufficientMoney(x.missing);
                        }
                    });
                } catch (final ECKey.KeyIsEncryptedException x) {
                    log.info("send failed, key is encrypted: {}", x.getMessage());

                    callbackHandler.post(new Runnable() {
                        @Override
                        public void run() {
                            onFailure(x);
                        }
                    });
                } catch (final KeyCrypterException x) {
                    log.info("send failed, key crypter exception: {}", x.getMessage());

                    final boolean isEncrypted = wallet.isEncrypted();
                    callbackHandler.post(new Runnable() {
                        @Override
                        public void run() {
                            if (isEncrypted)
                                onInvalidEncryptionKey();
                            else
                                onFailure(x);
                        }
                    });
                } catch (final CouldNotAdjustDownwards x) {
                    log.info("send failed, could not adjust downwards: {}", x.getMessage());

                    callbackHandler.post(new Runnable() {
                        @Override
                        public void run() {
                            onEmptyWalletFailed();
                        }
                    });
                } catch (final CompletionException x) {
                    log.info("send failed, cannot complete: {}", x.getMessage());

                    callbackHandler.post(new Runnable() {
                        @Override
                        public void run() {
                            onFailure(x);
                        }
                    });
                }
            }
        });
    }

    protected abstract void onSuccess(Transaction transaction);

    protected abstract void onInsufficientMoney(Coin missing);

    protected abstract void onInvalidEncryptionKey();

    protected void onEmptyWalletFailed() {
        onFailure(new CouldNotAdjustDownwards());
    }

    protected abstract void onFailure(Exception exception);
>>>>>>> e7829a15
}<|MERGE_RESOLUTION|>--- conflicted
+++ resolved
@@ -37,115 +37,6 @@
 /**
  * @author Andreas Schildbach
  */
-<<<<<<< HEAD
-public abstract class SendCoinsOfflineTask
-{
-	private final Wallet wallet;
-	private final Handler backgroundHandler;
-	private final Handler callbackHandler;
-
-	public SendCoinsOfflineTask(final Wallet wallet, final Handler backgroundHandler)
-	{
-		this.wallet = wallet;
-		this.backgroundHandler = backgroundHandler;
-		this.callbackHandler = new Handler(Looper.myLooper());
-	}
-
-	public final void sendCoinsOffline(final SendRequest sendRequest)
-	{
-		backgroundHandler.post(new Runnable()
-		{
-			@Override
-			public void run()
-			{
-				org.bitcoinj.core.Context.propagate(Constants.CONTEXT);
-
-				try
-
-				{
-					final Transaction transaction = wallet.sendCoinsOffline(sendRequest); // can take long
-
-					callbackHandler.post(new Runnable()
-					{
-						@Override
-						public void run()
-						{
-							onSuccess(transaction);
-						}
-					});
-				}
-				catch (final InsufficientMoneyException x)
-				{
-					callbackHandler.post(new Runnable()
-					{
-						@Override
-						public void run()
-						{
-							onInsufficientMoney(x.missing);
-						}
-					});
-				}
-				catch (final ECKey.KeyIsEncryptedException x)
-				{
-					callbackHandler.post(new Runnable()
-					{
-						@Override
-						public void run()
-						{
-							onFailure(x);
-						}
-					});
-				}
-				catch (final KeyCrypterException x)
-				{
-					callbackHandler.post(new Runnable()
-					{
-						@Override
-						public void run()
-						{
-							onInvalidKey();
-						}
-					});
-				}
-				catch (final CouldNotAdjustDownwards x)
-				{
-					callbackHandler.post(new Runnable()
-					{
-						@Override
-						public void run()
-						{
-							onEmptyWalletFailed();
-						}
-					});
-				}
-				catch (final CompletionException x)
-				{
-					callbackHandler.post(new Runnable()
-					{
-						@Override
-						public void run()
-						{
-							onFailure(x);
-						}
-					});
-				}
-			}
-		});
-	}
-
-	protected abstract void onSuccess(Transaction transaction);
-
-	protected abstract void onInsufficientMoney(Coin missing);
-
-	protected abstract void onInvalidKey();
-
-	protected void onEmptyWalletFailed()
-	{
-		onFailure(new CouldNotAdjustDownwards());
-	}
-
-	protected abstract void onFailure(Exception exception);
-=======
 public abstract class SendCoinsOfflineTask {
     private final Wallet wallet;
     private final Handler backgroundHandler;
@@ -245,5 +136,4 @@
     }
 
     protected abstract void onFailure(Exception exception);
->>>>>>> e7829a15
 }