/*
 * Copyright 2013-2015 the original author or authors.
 *
 * This program is free software: you can redistribute it and/or modify
 * it under the terms of the GNU General Public License as published by
 * the Free Software Foundation, either version 3 of the License, or
 * (at your option) any later version.
 *
 * This program is distributed in the hope that it will be useful,
 * but WITHOUT ANY WARRANTY; without even the implied warranty of
 * MERCHANTABILITY or FITNESS FOR A PARTICULAR PURPOSE.  See the
 * GNU General Public License for more details.
 *
 * You should have received a copy of the GNU General Public License
 * along with this program.  If not, see <http://www.gnu.org/licenses/>.
 */

package de.schildbach.wallet.ui;


import android.content.Context;
import android.content.DialogInterface.OnClickListener;
import com.google.common.hash.Hashing;
import com.google.protobuf.InvalidProtocolBufferException;
import com.google.protobuf.UninitializedMessageException;
import de.schildbach.wallet.Constants;
import de.schildbach.wallet.data.PaymentIntent;
import de.schildbach.wallet.util.Io;
import de.schildbach.wallet.util.Qr;
import hashengineering.darkcoin.wallet.R;
import java.io.ByteArrayOutputStream;
import java.io.FileNotFoundException;
import java.io.IOException;
import java.io.InputStream;
import java.security.KeyStore;
import java.security.KeyStoreException;
import java.util.ArrayList;
import java.util.Date;
import java.util.regex.Pattern;

import javax.annotation.Nullable;

import org.bitcoin.protocols.payments.Protos;
import org.bitcoinj.core.*;
import org.bitcoinj.crypto.BIP38PrivateKey;
import org.bitcoinj.crypto.TrustStoreLoader;
import org.bitcoinj.protocols.payments.PaymentProtocol;
import org.bitcoinj.protocols.payments.PaymentProtocol.PkiVerificationData;
import org.bitcoinj.protocols.payments.PaymentProtocolException;
import org.bitcoinj.protocols.payments.PaymentSession;
import org.bitcoinj.uri.BitcoinURI;
import org.bitcoinj.uri.BitcoinURIParseException;
import org.slf4j.Logger;
import org.slf4j.LoggerFactory;

<<<<<<< HEAD
import javax.annotation.Nonnull;
import javax.annotation.Nullable;
import java.io.ByteArrayOutputStream;
import java.io.FileNotFoundException;
import java.io.IOException;
import java.io.InputStream;
import java.security.KeyStore;
import java.security.KeyStoreException;
import java.util.ArrayList;
import java.util.Date;
import java.util.regex.Pattern;
=======
import com.google.common.hash.Hashing;
import com.google.protobuf.InvalidProtocolBufferException;
import com.google.protobuf.UninitializedMessageException;
>>>>>>> e7829a15


import android.content.Context;
import android.content.DialogInterface.OnClickListener;

/**
 * @author Andreas Schildbach
 */
<<<<<<< HEAD
public abstract class InputParser
{
	private static final Logger log = LoggerFactory.getLogger(InputParser.class);

	public abstract static class StringInputParser extends InputParser
	{
		private final String input;

		public StringInputParser(final String input)
		{
			this.input = input;
		}

		@Override
		public void parse()
		{
			if (input.startsWith(CoinDefinition.coinURIScheme.toUpperCase()+ ":-"))       //TODO:  Not sure what this is for?
			{
				try
				{
					final byte[] serializedPaymentRequest = Qr.decodeBinary(input.substring(9));

					parseAndHandlePaymentRequest(serializedPaymentRequest);
				}
				catch (final IOException x)
				{
					log.info("i/o error while fetching payment request", x);

					error(R.string.input_parser_io_error, x.getMessage());
				}
				catch (final PaymentProtocolException.PkiVerificationException x)
				{
					log.info("got unverifyable payment request", x);

					error(R.string.input_parser_unverifyable_paymentrequest, x.getMessage());
				}
				catch (final PaymentProtocolException x)
				{
					log.info("got invalid payment request", x);

					error(R.string.input_parser_invalid_paymentrequest, x.getMessage());
				}
			}
			else if (input.startsWith(CoinDefinition.coinURIScheme +":"))
			{
				try
				{
					final BitcoinURI bitcoinUri = new BitcoinURI(null, input);
					final Address address = bitcoinUri.getAddress();
					if (address != null && !Constants.NETWORK_PARAMETERS.equals(address.getParameters()))
						throw new BitcoinURIParseException("mismatched network");

					handlePaymentIntent(PaymentIntent.fromBitcoinUri(bitcoinUri));
				}
				catch (final BitcoinURIParseException x)
				{
					log.info("got invalid bitcoin uri: '" + input + "'", x);

					error(R.string.input_parser_invalid_bitcoin_uri, input);
				}
			}
			else if (PATTERN_BITCOIN_ADDRESS.matcher(input).matches())
			{
				try
				{
					final Address address = Address.fromBase58(Constants.NETWORK_PARAMETERS, input);

					handlePaymentIntent(PaymentIntent.fromAddress(address, null));
				}
				catch (final AddressFormatException x)
				{
					log.info("got invalid address", x);

					error(R.string.input_parser_invalid_address);
				}
			}
			else if (PATTERN_DUMPED_PRIVATE_KEY_UNCOMPRESSED.matcher(input).matches()
					|| PATTERN_DUMPED_PRIVATE_KEY_COMPRESSED.matcher(input).matches())
			{
				try
				{
					final VersionedChecksummedBytes key = DumpedPrivateKey.fromBase58(Constants.NETWORK_PARAMETERS, input);

					handlePrivateKey(key);
				}
				catch (final AddressFormatException x)
				{
					log.info("got invalid address", x);

					error(R.string.input_parser_invalid_address);
				}
			}
			else if (PATTERN_BIP38_PRIVATE_KEY.matcher(input).matches())
			{
				try
				{
					final VersionedChecksummedBytes key = BIP38PrivateKey.fromBase58(Constants.NETWORK_PARAMETERS, input);

					handlePrivateKey(key);
				}
				catch (final AddressFormatException x)
				{
					log.info("got invalid address", x);

					error(R.string.input_parser_invalid_address);
				}
			}
			else if (PATTERN_TRANSACTION.matcher(input).matches())
			{
				try
				{
					final Transaction tx = new Transaction(Constants.NETWORK_PARAMETERS, Qr.decodeDecompressBinary(input));

					handleDirectTransaction(tx);
				}
				catch (final IOException x)
				{
					log.info("i/o error while fetching transaction", x);

					error(R.string.input_parser_invalid_transaction, x.getMessage());
				}
				catch (final ProtocolException x)
				{
					log.info("got invalid transaction", x);

					error(R.string.input_parser_invalid_transaction, x.getMessage());
				}
			}
			else
			{
				cannotClassify(input);
			}
		}

		protected void handlePrivateKey(final VersionedChecksummedBytes key)
		{
			final Address address = new Address(Constants.NETWORK_PARAMETERS, ((DumpedPrivateKey) key).getKey().getPubKeyHash());

			handlePaymentIntent(PaymentIntent.fromAddress(address, null));
		}
	}

	public abstract static class BinaryInputParser extends InputParser
	{
		private final String inputType;
		private final byte[] input;

		public BinaryInputParser(final String inputType, final byte[] input)
		{
			this.inputType = inputType;
			this.input = input;
		}

		@Override
		public void parse()
		{
			if (Constants.MIMETYPE_TRANSACTION.equals(inputType))
			{
				try
				{
					final Transaction tx = new Transaction(Constants.NETWORK_PARAMETERS, input);

					handleDirectTransaction(tx);
				}
				catch (final VerificationException x)
				{
					log.info("got invalid transaction", x);

					error(R.string.input_parser_invalid_transaction, x.getMessage());
				}
			}
			else if (PaymentProtocol.MIMETYPE_PAYMENTREQUEST.equals(inputType))
			{
				try
				{
					parseAndHandlePaymentRequest(input);
				}
				catch (final PaymentProtocolException.PkiVerificationException x)
				{
					log.info("got unverifyable payment request", x);

					error(R.string.input_parser_unverifyable_paymentrequest, x.getMessage());
				}
				catch (final PaymentProtocolException x)
				{
					log.info("got invalid payment request", x);

					error(R.string.input_parser_invalid_paymentrequest, x.getMessage());
				}
			}
			else
			{
				cannotClassify(inputType);
			}
		}

		@Override
		protected final void handleDirectTransaction(final Transaction transaction) throws VerificationException
		{
			throw new UnsupportedOperationException();
		}
	}

	public abstract static class StreamInputParser extends InputParser
	{
		private final String inputType;
		private final InputStream is;

		public StreamInputParser(final String inputType, final InputStream is)
		{
			this.inputType = inputType;
			this.is = is;
		}

		@Override
		public void parse()
		{
			if (PaymentProtocol.MIMETYPE_PAYMENTREQUEST.equals(inputType))
			{
				ByteArrayOutputStream baos = null;

				try
				{
					baos = new ByteArrayOutputStream();
					Io.copy(is, baos);
					parseAndHandlePaymentRequest(baos.toByteArray());
				}
				catch (final IOException x)
				{
					log.info("i/o error while fetching payment request", x);

					error(R.string.input_parser_io_error, x.getMessage());
				}
				catch (final PaymentProtocolException.PkiVerificationException x)
				{
					log.info("got unverifyable payment request", x);

					error(R.string.input_parser_unverifyable_paymentrequest, x.getMessage());
				}
				catch (final PaymentProtocolException x)
				{
					log.info("got invalid payment request", x);

					error(R.string.input_parser_invalid_paymentrequest, x.getMessage());
				}
				finally
				{
					try
					{
						if (baos != null)
							baos.close();
					}
					catch (IOException x)
					{
						x.printStackTrace();
					}

					try
					{
						is.close();
					}
					catch (IOException x)
					{
						x.printStackTrace();
					}
				}
			}
			else
			{
				cannotClassify(inputType);
			}
		}

		@Override
		protected final void handleDirectTransaction(final Transaction transaction) throws VerificationException
		{
			throw new UnsupportedOperationException();
		}
	}

	public abstract void parse();

	protected final void parseAndHandlePaymentRequest(final byte[] serializedPaymentRequest) throws PaymentProtocolException
	{
		final PaymentIntent paymentIntent = parsePaymentRequest(serializedPaymentRequest);

		handlePaymentIntent(paymentIntent);
	}

	public static PaymentIntent parsePaymentRequest(final byte[] serializedPaymentRequest) throws PaymentProtocolException
	{
		try
		{
			if (serializedPaymentRequest.length > 50000)
				throw new PaymentProtocolException("payment request too big: " + serializedPaymentRequest.length);

			final Protos.PaymentRequest paymentRequest = Protos.PaymentRequest.parseFrom(serializedPaymentRequest);

			final String pkiName;
			final String pkiCaName;
			if (!"none".equals(paymentRequest.getPkiType()))
			{
				final KeyStore keystore = new TrustStoreLoader.DefaultTrustStoreLoader().getKeyStore();
				final PkiVerificationData verificationData = PaymentProtocol.verifyPaymentRequestPki(paymentRequest, keystore);
				pkiName = verificationData.displayName;
				pkiCaName = verificationData.rootAuthorityName;
			}
			else
			{
				pkiName = null;
				pkiCaName = null;
			}

			final PaymentSession paymentSession = PaymentProtocol.parsePaymentRequest(paymentRequest);

			if (paymentSession.isExpired())
				throw new PaymentProtocolException.Expired("payment details expired: current time " + new Date() + " after expiry time "
						+ paymentSession.getExpires());

			if (!paymentSession.getNetworkParameters().equals(Constants.NETWORK_PARAMETERS))
				throw new PaymentProtocolException.InvalidNetwork("cannot handle payment request network: " + paymentSession.getNetworkParameters());

			final ArrayList<PaymentIntent.Output> outputs = new ArrayList<PaymentIntent.Output>(1);
			for (final PaymentProtocol.Output output : paymentSession.getOutputs())
				outputs.add(PaymentIntent.Output.valueOf(output));

			final String memo = paymentSession.getMemo();

			final String paymentUrl = paymentSession.getPaymentUrl();

			final byte[] merchantData = paymentSession.getMerchantData();

			final byte[] paymentRequestHash = Hashing.sha256().hashBytes(serializedPaymentRequest).asBytes();

			final PaymentIntent paymentIntent = new PaymentIntent(PaymentIntent.Standard.BIP70, pkiName, pkiCaName,
					outputs.toArray(new PaymentIntent.Output[0]), memo, paymentUrl, merchantData, null, paymentRequestHash);

			if (paymentIntent.hasPaymentUrl() && !paymentIntent.isSupportedPaymentUrl())
				throw new PaymentProtocolException.InvalidPaymentURL("cannot handle payment url: " + paymentIntent.paymentUrl);

			return paymentIntent;
		}
		catch (final InvalidProtocolBufferException x)
		{
			throw new PaymentProtocolException(x);
		}
		catch (final UninitializedMessageException x)
		{
			throw new PaymentProtocolException(x);
		}
		catch (final FileNotFoundException x)
		{
			throw new RuntimeException(x);
		}
		catch (final KeyStoreException x)
		{
			throw new RuntimeException(x);
		}
	}

	protected abstract void handlePaymentIntent(PaymentIntent paymentIntent);

	protected abstract void handleDirectTransaction(Transaction transaction) throws VerificationException;

	protected abstract void error(int messageResId, Object... messageArgs);

	protected void cannotClassify(final String input)
	{
		log.info("cannot classify: '{}'", input);

		error(R.string.input_parser_cannot_classify, input);
	}

	protected void dialog(final Context context, @Nullable final OnClickListener dismissListener, final int titleResId, final int messageResId,
			final Object... messageArgs)
	{
		final DialogBuilder dialog = new DialogBuilder(context);
		if (titleResId != 0)
			dialog.setTitle(titleResId);
		dialog.setMessage(context.getString(messageResId, messageArgs));
		dialog.singleDismissButton(dismissListener);
		dialog.show();
	}

	private static final Pattern PATTERN_BITCOIN_ADDRESS = Pattern.compile("[" + new String(Base58.ALPHABET) + "]{20,40}");

	private static final Pattern PATTERN_DUMPED_PRIVATE_KEY_UNCOMPRESSED = Pattern.compile((Constants.NETWORK_PARAMETERS.getId().equals(
			NetworkParameters.ID_MAINNET) ? CoinDefinition.PATTERN_PRIVATE_KEY_START_UNCOMPRESSED : "9")
			+ "[" + new String(Base58.ALPHABET) + "]{50}");
	private static final Pattern PATTERN_DUMPED_PRIVATE_KEY_COMPRESSED = Pattern.compile((Constants.NETWORK_PARAMETERS.getId().equals(
			NetworkParameters.ID_MAINNET) ? CoinDefinition.PATTERN_PRIVATE_KEY_START_COMPRESSED : "c")
			+ "[" + new String(Base58.ALPHABET) + "]{51}");
	private static final Pattern PATTERN_BIP38_PRIVATE_KEY = Pattern.compile("6P" + "[" + new String(Base58.ALPHABET) + "]{56}");

	private static final Pattern PATTERN_TRANSACTION = Pattern.compile("[0123456789ABCDEFGHIJKLMNOPQRSTUVWXYZ$\\*\\+\\-\\.\\/\\:]{100,}");
=======
public abstract class InputParser {
    private static final Logger log = LoggerFactory.getLogger(InputParser.class);

    public abstract static class StringInputParser extends InputParser {
        private final String input;

        public StringInputParser(final String input) {
            this.input = input;
        }

        @Override
        public void parse() {
            if (input.startsWith("BITCOIN:-")) {
                try {
                    final byte[] serializedPaymentRequest = Qr.decodeBinary(input.substring(9));

                    parseAndHandlePaymentRequest(serializedPaymentRequest);
                } catch (final IOException x) {
                    log.info("i/o error while fetching payment request", x);

                    error(R.string.input_parser_io_error, x.getMessage());
                } catch (final PaymentProtocolException.PkiVerificationException x) {
                    log.info("got unverifyable payment request", x);

                    error(R.string.input_parser_unverifyable_paymentrequest, x.getMessage());
                } catch (final PaymentProtocolException x) {
                    log.info("got invalid payment request", x);

                    error(R.string.input_parser_invalid_paymentrequest, x.getMessage());
                }
            } else if (input.startsWith("bitcoin:")) {
                try {
                    final BitcoinURI bitcoinUri = new BitcoinURI(null, input);
                    final Address address = bitcoinUri.getAddress();
                    if (address != null && !Constants.NETWORK_PARAMETERS.equals(address.getParameters()))
                        throw new BitcoinURIParseException("mismatched network");

                    handlePaymentIntent(PaymentIntent.fromBitcoinUri(bitcoinUri));
                } catch (final BitcoinURIParseException x) {
                    log.info("got invalid bitcoin uri: '" + input + "'", x);

                    error(R.string.input_parser_invalid_bitcoin_uri, input);
                }
            } else if (PATTERN_BITCOIN_ADDRESS.matcher(input).matches()) {
                try {
                    final Address address = Address.fromBase58(Constants.NETWORK_PARAMETERS, input);

                    handlePaymentIntent(PaymentIntent.fromAddress(address, null));
                } catch (final AddressFormatException x) {
                    log.info("got invalid address", x);

                    error(R.string.input_parser_invalid_address);
                }
            } else if (PATTERN_DUMPED_PRIVATE_KEY_UNCOMPRESSED.matcher(input).matches()
                    || PATTERN_DUMPED_PRIVATE_KEY_COMPRESSED.matcher(input).matches()) {
                try {
                    final VersionedChecksummedBytes key = DumpedPrivateKey.fromBase58(Constants.NETWORK_PARAMETERS,
                            input);

                    handlePrivateKey(key);
                } catch (final AddressFormatException x) {
                    log.info("got invalid address", x);

                    error(R.string.input_parser_invalid_address);
                }
            } else if (PATTERN_BIP38_PRIVATE_KEY.matcher(input).matches()) {
                try {
                    final VersionedChecksummedBytes key = BIP38PrivateKey.fromBase58(Constants.NETWORK_PARAMETERS,
                            input);

                    handlePrivateKey(key);
                } catch (final AddressFormatException x) {
                    log.info("got invalid address", x);

                    error(R.string.input_parser_invalid_address);
                }
            } else if (PATTERN_TRANSACTION.matcher(input).matches()) {
                try {
                    final Transaction tx = new Transaction(Constants.NETWORK_PARAMETERS,
                            Qr.decodeDecompressBinary(input));

                    handleDirectTransaction(tx);
                } catch (final IOException x) {
                    log.info("i/o error while fetching transaction", x);

                    error(R.string.input_parser_invalid_transaction, x.getMessage());
                } catch (final ProtocolException x) {
                    log.info("got invalid transaction", x);

                    error(R.string.input_parser_invalid_transaction, x.getMessage());
                }
            } else {
                cannotClassify(input);
            }
        }

        protected void handlePrivateKey(final VersionedChecksummedBytes key) {
            final Address address = new Address(Constants.NETWORK_PARAMETERS,
                    ((DumpedPrivateKey) key).getKey().getPubKeyHash());

            handlePaymentIntent(PaymentIntent.fromAddress(address, null));
        }
    }

    public abstract static class BinaryInputParser extends InputParser {
        private final String inputType;
        private final byte[] input;

        public BinaryInputParser(final String inputType, final byte[] input) {
            this.inputType = inputType;
            this.input = input;
        }

        @Override
        public void parse() {
            if (Constants.MIMETYPE_TRANSACTION.equals(inputType)) {
                try {
                    final Transaction tx = new Transaction(Constants.NETWORK_PARAMETERS, input);

                    handleDirectTransaction(tx);
                } catch (final VerificationException x) {
                    log.info("got invalid transaction", x);

                    error(R.string.input_parser_invalid_transaction, x.getMessage());
                }
            } else if (PaymentProtocol.MIMETYPE_PAYMENTREQUEST.equals(inputType)) {
                try {
                    parseAndHandlePaymentRequest(input);
                } catch (final PaymentProtocolException.PkiVerificationException x) {
                    log.info("got unverifyable payment request", x);

                    error(R.string.input_parser_unverifyable_paymentrequest, x.getMessage());
                } catch (final PaymentProtocolException x) {
                    log.info("got invalid payment request", x);

                    error(R.string.input_parser_invalid_paymentrequest, x.getMessage());
                }
            } else {
                cannotClassify(inputType);
            }
        }

        @Override
        protected final void handleDirectTransaction(final Transaction transaction) throws VerificationException {
            throw new UnsupportedOperationException();
        }
    }

    public abstract static class StreamInputParser extends InputParser {
        private final String inputType;
        private final InputStream is;

        public StreamInputParser(final String inputType, final InputStream is) {
            this.inputType = inputType;
            this.is = is;
        }

        @Override
        public void parse() {
            if (PaymentProtocol.MIMETYPE_PAYMENTREQUEST.equals(inputType)) {
                ByteArrayOutputStream baos = null;

                try {
                    baos = new ByteArrayOutputStream();
                    Io.copy(is, baos);
                    parseAndHandlePaymentRequest(baos.toByteArray());
                } catch (final IOException x) {
                    log.info("i/o error while fetching payment request", x);

                    error(R.string.input_parser_io_error, x.getMessage());
                } catch (final PaymentProtocolException.PkiVerificationException x) {
                    log.info("got unverifyable payment request", x);

                    error(R.string.input_parser_unverifyable_paymentrequest, x.getMessage());
                } catch (final PaymentProtocolException x) {
                    log.info("got invalid payment request", x);

                    error(R.string.input_parser_invalid_paymentrequest, x.getMessage());
                } finally {
                    try {
                        if (baos != null)
                            baos.close();
                    } catch (IOException x) {
                        x.printStackTrace();
                    }

                    try {
                        is.close();
                    } catch (IOException x) {
                        x.printStackTrace();
                    }
                }
            } else {
                cannotClassify(inputType);
            }
        }

        @Override
        protected final void handleDirectTransaction(final Transaction transaction) throws VerificationException {
            throw new UnsupportedOperationException();
        }
    }

    public abstract void parse();

    protected final void parseAndHandlePaymentRequest(final byte[] serializedPaymentRequest)
            throws PaymentProtocolException {
        final PaymentIntent paymentIntent = parsePaymentRequest(serializedPaymentRequest);

        handlePaymentIntent(paymentIntent);
    }

    public static PaymentIntent parsePaymentRequest(final byte[] serializedPaymentRequest)
            throws PaymentProtocolException {
        try {
            if (serializedPaymentRequest.length > 50000)
                throw new PaymentProtocolException("payment request too big: " + serializedPaymentRequest.length);

            final Protos.PaymentRequest paymentRequest = Protos.PaymentRequest.parseFrom(serializedPaymentRequest);

            final String pkiName;
            final String pkiCaName;
            if (!"none".equals(paymentRequest.getPkiType())) {
                final KeyStore keystore = new TrustStoreLoader.DefaultTrustStoreLoader().getKeyStore();
                final PkiVerificationData verificationData = PaymentProtocol.verifyPaymentRequestPki(paymentRequest,
                        keystore);
                pkiName = verificationData.displayName;
                pkiCaName = verificationData.rootAuthorityName;
            } else {
                pkiName = null;
                pkiCaName = null;
            }

            final PaymentSession paymentSession = PaymentProtocol.parsePaymentRequest(paymentRequest);

            if (paymentSession.isExpired())
                throw new PaymentProtocolException.Expired("payment details expired: current time " + new Date()
                        + " after expiry time " + paymentSession.getExpires());

            if (!paymentSession.getNetworkParameters().equals(Constants.NETWORK_PARAMETERS))
                throw new PaymentProtocolException.InvalidNetwork(
                        "cannot handle payment request network: " + paymentSession.getNetworkParameters());

            final ArrayList<PaymentIntent.Output> outputs = new ArrayList<PaymentIntent.Output>(1);
            for (final PaymentProtocol.Output output : paymentSession.getOutputs())
                outputs.add(PaymentIntent.Output.valueOf(output));

            final String memo = paymentSession.getMemo();

            final String paymentUrl = paymentSession.getPaymentUrl();

            final byte[] merchantData = paymentSession.getMerchantData();

            final byte[] paymentRequestHash = Hashing.sha256().hashBytes(serializedPaymentRequest).asBytes();

            final PaymentIntent paymentIntent = new PaymentIntent(PaymentIntent.Standard.BIP70, pkiName, pkiCaName,
                    outputs.toArray(new PaymentIntent.Output[0]), memo, paymentUrl, merchantData, null,
                    paymentRequestHash);

            if (paymentIntent.hasPaymentUrl() && !paymentIntent.isSupportedPaymentUrl())
                throw new PaymentProtocolException.InvalidPaymentURL(
                        "cannot handle payment url: " + paymentIntent.paymentUrl);

            return paymentIntent;
        } catch (final InvalidProtocolBufferException x) {
            throw new PaymentProtocolException(x);
        } catch (final UninitializedMessageException x) {
            throw new PaymentProtocolException(x);
        } catch (final FileNotFoundException x) {
            throw new RuntimeException(x);
        } catch (final KeyStoreException x) {
            throw new RuntimeException(x);
        }
    }

    protected abstract void handlePaymentIntent(PaymentIntent paymentIntent);

    protected abstract void handleDirectTransaction(Transaction transaction) throws VerificationException;

    protected abstract void error(int messageResId, Object... messageArgs);

    protected void cannotClassify(final String input) {
        log.info("cannot classify: '{}'", input);

        error(R.string.input_parser_cannot_classify, input);
    }

    protected void dialog(final Context context, @Nullable final OnClickListener dismissListener, final int titleResId,
            final int messageResId, final Object... messageArgs) {
        final DialogBuilder dialog = new DialogBuilder(context);
        if (titleResId != 0)
            dialog.setTitle(titleResId);
        dialog.setMessage(context.getString(messageResId, messageArgs));
        dialog.singleDismissButton(dismissListener);
        dialog.show();
    }

    private static final Pattern PATTERN_BITCOIN_ADDRESS = Pattern
            .compile("[" + new String(Base58.ALPHABET) + "]{20,40}");
    private static final Pattern PATTERN_DUMPED_PRIVATE_KEY_UNCOMPRESSED = Pattern
            .compile((Constants.NETWORK_PARAMETERS.getId().equals(NetworkParameters.ID_MAINNET) ? "5" : "9") + "["
                    + new String(Base58.ALPHABET) + "]{50}");
    private static final Pattern PATTERN_DUMPED_PRIVATE_KEY_COMPRESSED = Pattern
            .compile((Constants.NETWORK_PARAMETERS.getId().equals(NetworkParameters.ID_MAINNET) ? "[KL]" : "c") + "["
                    + new String(Base58.ALPHABET) + "]{51}");
    private static final Pattern PATTERN_BIP38_PRIVATE_KEY = Pattern
            .compile("6P" + "[" + new String(Base58.ALPHABET) + "]{56}");
    private static final Pattern PATTERN_TRANSACTION = Pattern
            .compile("[0123456789ABCDEFGHIJKLMNOPQRSTUVWXYZ$\\*\\+\\-\\.\\/\\:]{100,}");
>>>>>>> e7829a15
}<|MERGE_RESOLUTION|>--- conflicted
+++ resolved
@@ -27,7 +27,7 @@
 import de.schildbach.wallet.data.PaymentIntent;
 import de.schildbach.wallet.util.Io;
 import de.schildbach.wallet.util.Qr;
-import hashengineering.darkcoin.wallet.R;
+import de.schildbach.wallet_test.R;
 import java.io.ByteArrayOutputStream;
 import java.io.FileNotFoundException;
 import java.io.IOException;
@@ -53,23 +53,9 @@
 import org.slf4j.Logger;
 import org.slf4j.LoggerFactory;
 
-<<<<<<< HEAD
-import javax.annotation.Nonnull;
-import javax.annotation.Nullable;
-import java.io.ByteArrayOutputStream;
-import java.io.FileNotFoundException;
-import java.io.IOException;
-import java.io.InputStream;
-import java.security.KeyStore;
-import java.security.KeyStoreException;
-import java.util.ArrayList;
-import java.util.Date;
-import java.util.regex.Pattern;
-=======
 import com.google.common.hash.Hashing;
 import com.google.protobuf.InvalidProtocolBufferException;
 import com.google.protobuf.UninitializedMessageException;
->>>>>>> e7829a15
 
 
 import android.content.Context;
@@ -78,300 +64,221 @@
 /**
  * @author Andreas Schildbach
  */
-<<<<<<< HEAD
-public abstract class InputParser
-{
+public abstract class InputParser {
 	private static final Logger log = LoggerFactory.getLogger(InputParser.class);
 
-	public abstract static class StringInputParser extends InputParser
-	{
+	public abstract static class StringInputParser extends InputParser {
 		private final String input;
 
-		public StringInputParser(final String input)
-		{
+		public StringInputParser(final String input) {
 			this.input = input;
 		}
 
 		@Override
-		public void parse()
-		{
-			if (input.startsWith(CoinDefinition.coinURIScheme.toUpperCase()+ ":-"))       //TODO:  Not sure what this is for?
-			{
-				try
-				{
+		public void parse() {
+			if (input.startsWith("DASH:-")) {
+				try {
 					final byte[] serializedPaymentRequest = Qr.decodeBinary(input.substring(9));
 
 					parseAndHandlePaymentRequest(serializedPaymentRequest);
-				}
-				catch (final IOException x)
-				{
+				} catch (final IOException x) {
 					log.info("i/o error while fetching payment request", x);
 
 					error(R.string.input_parser_io_error, x.getMessage());
-				}
-				catch (final PaymentProtocolException.PkiVerificationException x)
-				{
+				} catch (final PaymentProtocolException.PkiVerificationException x) {
 					log.info("got unverifyable payment request", x);
 
 					error(R.string.input_parser_unverifyable_paymentrequest, x.getMessage());
-				}
-				catch (final PaymentProtocolException x)
-				{
+				} catch (final PaymentProtocolException x) {
 					log.info("got invalid payment request", x);
 
 					error(R.string.input_parser_invalid_paymentrequest, x.getMessage());
 				}
-			}
-			else if (input.startsWith(CoinDefinition.coinURIScheme +":"))
-			{
-				try
-				{
+			} else if (input.startsWith("dash:")) {
+				try {
 					final BitcoinURI bitcoinUri = new BitcoinURI(null, input);
 					final Address address = bitcoinUri.getAddress();
 					if (address != null && !Constants.NETWORK_PARAMETERS.equals(address.getParameters()))
 						throw new BitcoinURIParseException("mismatched network");
 
 					handlePaymentIntent(PaymentIntent.fromBitcoinUri(bitcoinUri));
-				}
-				catch (final BitcoinURIParseException x)
-				{
+				} catch (final BitcoinURIParseException x) {
 					log.info("got invalid bitcoin uri: '" + input + "'", x);
 
 					error(R.string.input_parser_invalid_bitcoin_uri, input);
 				}
-			}
-			else if (PATTERN_BITCOIN_ADDRESS.matcher(input).matches())
-			{
-				try
-				{
+			} else if (PATTERN_BITCOIN_ADDRESS.matcher(input).matches()) {
+				try {
 					final Address address = Address.fromBase58(Constants.NETWORK_PARAMETERS, input);
 
 					handlePaymentIntent(PaymentIntent.fromAddress(address, null));
-				}
-				catch (final AddressFormatException x)
-				{
+				} catch (final AddressFormatException x) {
 					log.info("got invalid address", x);
 
 					error(R.string.input_parser_invalid_address);
 				}
-			}
-			else if (PATTERN_DUMPED_PRIVATE_KEY_UNCOMPRESSED.matcher(input).matches()
-					|| PATTERN_DUMPED_PRIVATE_KEY_COMPRESSED.matcher(input).matches())
-			{
-				try
-				{
-					final VersionedChecksummedBytes key = DumpedPrivateKey.fromBase58(Constants.NETWORK_PARAMETERS, input);
+			} else if (PATTERN_DUMPED_PRIVATE_KEY_UNCOMPRESSED.matcher(input).matches()
+					|| PATTERN_DUMPED_PRIVATE_KEY_COMPRESSED.matcher(input).matches()) {
+				try {
+					final VersionedChecksummedBytes key = DumpedPrivateKey.fromBase58(Constants.NETWORK_PARAMETERS,
+							input);
 
 					handlePrivateKey(key);
-				}
-				catch (final AddressFormatException x)
-				{
+				} catch (final AddressFormatException x) {
 					log.info("got invalid address", x);
 
 					error(R.string.input_parser_invalid_address);
 				}
-			}
-			else if (PATTERN_BIP38_PRIVATE_KEY.matcher(input).matches())
-			{
-				try
-				{
-					final VersionedChecksummedBytes key = BIP38PrivateKey.fromBase58(Constants.NETWORK_PARAMETERS, input);
+			} else if (PATTERN_BIP38_PRIVATE_KEY.matcher(input).matches()) {
+				try {
+					final VersionedChecksummedBytes key = BIP38PrivateKey.fromBase58(Constants.NETWORK_PARAMETERS,
+							input);
 
 					handlePrivateKey(key);
-				}
-				catch (final AddressFormatException x)
-				{
+				} catch (final AddressFormatException x) {
 					log.info("got invalid address", x);
 
 					error(R.string.input_parser_invalid_address);
 				}
-			}
-			else if (PATTERN_TRANSACTION.matcher(input).matches())
-			{
-				try
-				{
-					final Transaction tx = new Transaction(Constants.NETWORK_PARAMETERS, Qr.decodeDecompressBinary(input));
+			} else if (PATTERN_TRANSACTION.matcher(input).matches()) {
+				try {
+					final Transaction tx = new Transaction(Constants.NETWORK_PARAMETERS,
+							Qr.decodeDecompressBinary(input));
 
 					handleDirectTransaction(tx);
-				}
-				catch (final IOException x)
-				{
+				} catch (final IOException x) {
 					log.info("i/o error while fetching transaction", x);
 
 					error(R.string.input_parser_invalid_transaction, x.getMessage());
-				}
-				catch (final ProtocolException x)
-				{
+				} catch (final ProtocolException x) {
 					log.info("got invalid transaction", x);
 
 					error(R.string.input_parser_invalid_transaction, x.getMessage());
 				}
-			}
-			else
-			{
+			} else {
 				cannotClassify(input);
 			}
 		}
 
-		protected void handlePrivateKey(final VersionedChecksummedBytes key)
-		{
-			final Address address = new Address(Constants.NETWORK_PARAMETERS, ((DumpedPrivateKey) key).getKey().getPubKeyHash());
+		protected void handlePrivateKey(final VersionedChecksummedBytes key) {
+			final Address address = new Address(Constants.NETWORK_PARAMETERS,
+					((DumpedPrivateKey) key).getKey().getPubKeyHash());
 
 			handlePaymentIntent(PaymentIntent.fromAddress(address, null));
 		}
 	}
 
-	public abstract static class BinaryInputParser extends InputParser
-	{
+	public abstract static class BinaryInputParser extends InputParser {
 		private final String inputType;
 		private final byte[] input;
 
-		public BinaryInputParser(final String inputType, final byte[] input)
-		{
+		public BinaryInputParser(final String inputType, final byte[] input) {
 			this.inputType = inputType;
 			this.input = input;
 		}
 
 		@Override
-		public void parse()
-		{
-			if (Constants.MIMETYPE_TRANSACTION.equals(inputType))
-			{
-				try
-				{
+		public void parse() {
+			if (Constants.MIMETYPE_TRANSACTION.equals(inputType)) {
+				try {
 					final Transaction tx = new Transaction(Constants.NETWORK_PARAMETERS, input);
 
 					handleDirectTransaction(tx);
-				}
-				catch (final VerificationException x)
-				{
+				} catch (final VerificationException x) {
 					log.info("got invalid transaction", x);
 
 					error(R.string.input_parser_invalid_transaction, x.getMessage());
 				}
-			}
-			else if (PaymentProtocol.MIMETYPE_PAYMENTREQUEST.equals(inputType))
-			{
-				try
-				{
+			} else if (PaymentProtocol.MIMETYPE_PAYMENTREQUEST.equals(inputType)) {
+				try {
 					parseAndHandlePaymentRequest(input);
-				}
-				catch (final PaymentProtocolException.PkiVerificationException x)
-				{
+				} catch (final PaymentProtocolException.PkiVerificationException x) {
 					log.info("got unverifyable payment request", x);
 
 					error(R.string.input_parser_unverifyable_paymentrequest, x.getMessage());
-				}
-				catch (final PaymentProtocolException x)
-				{
+				} catch (final PaymentProtocolException x) {
 					log.info("got invalid payment request", x);
 
 					error(R.string.input_parser_invalid_paymentrequest, x.getMessage());
 				}
-			}
-			else
-			{
+			} else {
 				cannotClassify(inputType);
 			}
 		}
 
 		@Override
-		protected final void handleDirectTransaction(final Transaction transaction) throws VerificationException
-		{
+		protected final void handleDirectTransaction(final Transaction transaction) throws VerificationException {
 			throw new UnsupportedOperationException();
 		}
 	}
 
-	public abstract static class StreamInputParser extends InputParser
-	{
+	public abstract static class StreamInputParser extends InputParser {
 		private final String inputType;
 		private final InputStream is;
 
-		public StreamInputParser(final String inputType, final InputStream is)
-		{
+		public StreamInputParser(final String inputType, final InputStream is) {
 			this.inputType = inputType;
 			this.is = is;
 		}
 
 		@Override
-		public void parse()
-		{
-			if (PaymentProtocol.MIMETYPE_PAYMENTREQUEST.equals(inputType))
-			{
+		public void parse() {
+			if (PaymentProtocol.MIMETYPE_PAYMENTREQUEST.equals(inputType)) {
 				ByteArrayOutputStream baos = null;
 
-				try
-				{
+				try {
 					baos = new ByteArrayOutputStream();
 					Io.copy(is, baos);
 					parseAndHandlePaymentRequest(baos.toByteArray());
-				}
-				catch (final IOException x)
-				{
+				} catch (final IOException x) {
 					log.info("i/o error while fetching payment request", x);
 
 					error(R.string.input_parser_io_error, x.getMessage());
-				}
-				catch (final PaymentProtocolException.PkiVerificationException x)
-				{
+				} catch (final PaymentProtocolException.PkiVerificationException x) {
 					log.info("got unverifyable payment request", x);
 
 					error(R.string.input_parser_unverifyable_paymentrequest, x.getMessage());
-				}
-				catch (final PaymentProtocolException x)
-				{
+				} catch (final PaymentProtocolException x) {
 					log.info("got invalid payment request", x);
 
 					error(R.string.input_parser_invalid_paymentrequest, x.getMessage());
-				}
-				finally
-				{
-					try
-					{
+				} finally {
+					try {
 						if (baos != null)
 							baos.close();
-					}
-					catch (IOException x)
-					{
+					} catch (IOException x) {
 						x.printStackTrace();
 					}
 
-					try
-					{
+					try {
 						is.close();
-					}
-					catch (IOException x)
-					{
+					} catch (IOException x) {
 						x.printStackTrace();
 					}
 				}
-			}
-			else
-			{
+			} else {
 				cannotClassify(inputType);
 			}
 		}
 
 		@Override
-		protected final void handleDirectTransaction(final Transaction transaction) throws VerificationException
-		{
+		protected final void handleDirectTransaction(final Transaction transaction) throws VerificationException {
 			throw new UnsupportedOperationException();
 		}
 	}
 
 	public abstract void parse();
 
-	protected final void parseAndHandlePaymentRequest(final byte[] serializedPaymentRequest) throws PaymentProtocolException
-	{
+	protected final void parseAndHandlePaymentRequest(final byte[] serializedPaymentRequest)
+			throws PaymentProtocolException {
 		final PaymentIntent paymentIntent = parsePaymentRequest(serializedPaymentRequest);
 
 		handlePaymentIntent(paymentIntent);
 	}
 
-	public static PaymentIntent parsePaymentRequest(final byte[] serializedPaymentRequest) throws PaymentProtocolException
-	{
-		try
-		{
+	public static PaymentIntent parsePaymentRequest(final byte[] serializedPaymentRequest)
+			throws PaymentProtocolException {
+		try {
 			if (serializedPaymentRequest.length > 50000)
 				throw new PaymentProtocolException("payment request too big: " + serializedPaymentRequest.length);
 
@@ -379,15 +286,13 @@
 
 			final String pkiName;
 			final String pkiCaName;
-			if (!"none".equals(paymentRequest.getPkiType()))
-			{
+			if (!"none".equals(paymentRequest.getPkiType())) {
 				final KeyStore keystore = new TrustStoreLoader.DefaultTrustStoreLoader().getKeyStore();
-				final PkiVerificationData verificationData = PaymentProtocol.verifyPaymentRequestPki(paymentRequest, keystore);
+				final PkiVerificationData verificationData = PaymentProtocol.verifyPaymentRequestPki(paymentRequest,
+						keystore);
 				pkiName = verificationData.displayName;
 				pkiCaName = verificationData.rootAuthorityName;
-			}
-			else
-			{
+			} else {
 				pkiName = null;
 				pkiCaName = null;
 			}
@@ -395,11 +300,12 @@
 			final PaymentSession paymentSession = PaymentProtocol.parsePaymentRequest(paymentRequest);
 
 			if (paymentSession.isExpired())
-				throw new PaymentProtocolException.Expired("payment details expired: current time " + new Date() + " after expiry time "
-						+ paymentSession.getExpires());
+				throw new PaymentProtocolException.Expired("payment details expired: current time " + new Date()
+						+ " after expiry time " + paymentSession.getExpires());
 
 			if (!paymentSession.getNetworkParameters().equals(Constants.NETWORK_PARAMETERS))
-				throw new PaymentProtocolException.InvalidNetwork("cannot handle payment request network: " + paymentSession.getNetworkParameters());
+				throw new PaymentProtocolException.InvalidNetwork(
+						"cannot handle payment request network: " + paymentSession.getNetworkParameters());
 
 			final ArrayList<PaymentIntent.Output> outputs = new ArrayList<PaymentIntent.Output>(1);
 			for (final PaymentProtocol.Output output : paymentSession.getOutputs())
@@ -414,27 +320,21 @@
 			final byte[] paymentRequestHash = Hashing.sha256().hashBytes(serializedPaymentRequest).asBytes();
 
 			final PaymentIntent paymentIntent = new PaymentIntent(PaymentIntent.Standard.BIP70, pkiName, pkiCaName,
-					outputs.toArray(new PaymentIntent.Output[0]), memo, paymentUrl, merchantData, null, paymentRequestHash);
+					outputs.toArray(new PaymentIntent.Output[0]), memo, paymentUrl, merchantData, null,
+					paymentRequestHash);
 
 			if (paymentIntent.hasPaymentUrl() && !paymentIntent.isSupportedPaymentUrl())
-				throw new PaymentProtocolException.InvalidPaymentURL("cannot handle payment url: " + paymentIntent.paymentUrl);
+				throw new PaymentProtocolException.InvalidPaymentURL(
+						"cannot handle payment url: " + paymentIntent.paymentUrl);
 
 			return paymentIntent;
-		}
-		catch (final InvalidProtocolBufferException x)
-		{
+		} catch (final InvalidProtocolBufferException x) {
 			throw new PaymentProtocolException(x);
-		}
-		catch (final UninitializedMessageException x)
-		{
+		} catch (final UninitializedMessageException x) {
 			throw new PaymentProtocolException(x);
-		}
-		catch (final FileNotFoundException x)
-		{
+		} catch (final FileNotFoundException x) {
 			throw new RuntimeException(x);
-		}
-		catch (final KeyStoreException x)
-		{
+		} catch (final KeyStoreException x) {
 			throw new RuntimeException(x);
 		}
 	}
@@ -445,16 +345,14 @@
 
 	protected abstract void error(int messageResId, Object... messageArgs);
 
-	protected void cannotClassify(final String input)
-	{
+	protected void cannotClassify(final String input) {
 		log.info("cannot classify: '{}'", input);
 
 		error(R.string.input_parser_cannot_classify, input);
 	}
 
-	protected void dialog(final Context context, @Nullable final OnClickListener dismissListener, final int titleResId, final int messageResId,
-			final Object... messageArgs)
-	{
+	protected void dialog(final Context context, @Nullable final OnClickListener dismissListener, final int titleResId,
+						  final int messageResId, final Object... messageArgs) {
 		final DialogBuilder dialog = new DialogBuilder(context);
 		if (titleResId != 0)
 			dialog.setTitle(titleResId);
@@ -474,315 +372,5 @@
 	private static final Pattern PATTERN_BIP38_PRIVATE_KEY = Pattern.compile("6P" + "[" + new String(Base58.ALPHABET) + "]{56}");
 
 	private static final Pattern PATTERN_TRANSACTION = Pattern.compile("[0123456789ABCDEFGHIJKLMNOPQRSTUVWXYZ$\\*\\+\\-\\.\\/\\:]{100,}");
-=======
-public abstract class InputParser {
-    private static final Logger log = LoggerFactory.getLogger(InputParser.class);
-
-    public abstract static class StringInputParser extends InputParser {
-        private final String input;
-
-        public StringInputParser(final String input) {
-            this.input = input;
-        }
-
-        @Override
-        public void parse() {
-            if (input.startsWith("BITCOIN:-")) {
-                try {
-                    final byte[] serializedPaymentRequest = Qr.decodeBinary(input.substring(9));
-
-                    parseAndHandlePaymentRequest(serializedPaymentRequest);
-                } catch (final IOException x) {
-                    log.info("i/o error while fetching payment request", x);
-
-                    error(R.string.input_parser_io_error, x.getMessage());
-                } catch (final PaymentProtocolException.PkiVerificationException x) {
-                    log.info("got unverifyable payment request", x);
-
-                    error(R.string.input_parser_unverifyable_paymentrequest, x.getMessage());
-                } catch (final PaymentProtocolException x) {
-                    log.info("got invalid payment request", x);
-
-                    error(R.string.input_parser_invalid_paymentrequest, x.getMessage());
-                }
-            } else if (input.startsWith("bitcoin:")) {
-                try {
-                    final BitcoinURI bitcoinUri = new BitcoinURI(null, input);
-                    final Address address = bitcoinUri.getAddress();
-                    if (address != null && !Constants.NETWORK_PARAMETERS.equals(address.getParameters()))
-                        throw new BitcoinURIParseException("mismatched network");
-
-                    handlePaymentIntent(PaymentIntent.fromBitcoinUri(bitcoinUri));
-                } catch (final BitcoinURIParseException x) {
-                    log.info("got invalid bitcoin uri: '" + input + "'", x);
-
-                    error(R.string.input_parser_invalid_bitcoin_uri, input);
-                }
-            } else if (PATTERN_BITCOIN_ADDRESS.matcher(input).matches()) {
-                try {
-                    final Address address = Address.fromBase58(Constants.NETWORK_PARAMETERS, input);
-
-                    handlePaymentIntent(PaymentIntent.fromAddress(address, null));
-                } catch (final AddressFormatException x) {
-                    log.info("got invalid address", x);
-
-                    error(R.string.input_parser_invalid_address);
-                }
-            } else if (PATTERN_DUMPED_PRIVATE_KEY_UNCOMPRESSED.matcher(input).matches()
-                    || PATTERN_DUMPED_PRIVATE_KEY_COMPRESSED.matcher(input).matches()) {
-                try {
-                    final VersionedChecksummedBytes key = DumpedPrivateKey.fromBase58(Constants.NETWORK_PARAMETERS,
-                            input);
-
-                    handlePrivateKey(key);
-                } catch (final AddressFormatException x) {
-                    log.info("got invalid address", x);
-
-                    error(R.string.input_parser_invalid_address);
-                }
-            } else if (PATTERN_BIP38_PRIVATE_KEY.matcher(input).matches()) {
-                try {
-                    final VersionedChecksummedBytes key = BIP38PrivateKey.fromBase58(Constants.NETWORK_PARAMETERS,
-                            input);
-
-                    handlePrivateKey(key);
-                } catch (final AddressFormatException x) {
-                    log.info("got invalid address", x);
-
-                    error(R.string.input_parser_invalid_address);
-                }
-            } else if (PATTERN_TRANSACTION.matcher(input).matches()) {
-                try {
-                    final Transaction tx = new Transaction(Constants.NETWORK_PARAMETERS,
-                            Qr.decodeDecompressBinary(input));
-
-                    handleDirectTransaction(tx);
-                } catch (final IOException x) {
-                    log.info("i/o error while fetching transaction", x);
-
-                    error(R.string.input_parser_invalid_transaction, x.getMessage());
-                } catch (final ProtocolException x) {
-                    log.info("got invalid transaction", x);
-
-                    error(R.string.input_parser_invalid_transaction, x.getMessage());
-                }
-            } else {
-                cannotClassify(input);
-            }
-        }
-
-        protected void handlePrivateKey(final VersionedChecksummedBytes key) {
-            final Address address = new Address(Constants.NETWORK_PARAMETERS,
-                    ((DumpedPrivateKey) key).getKey().getPubKeyHash());
-
-            handlePaymentIntent(PaymentIntent.fromAddress(address, null));
-        }
-    }
-
-    public abstract static class BinaryInputParser extends InputParser {
-        private final String inputType;
-        private final byte[] input;
-
-        public BinaryInputParser(final String inputType, final byte[] input) {
-            this.inputType = inputType;
-            this.input = input;
-        }
-
-        @Override
-        public void parse() {
-            if (Constants.MIMETYPE_TRANSACTION.equals(inputType)) {
-                try {
-                    final Transaction tx = new Transaction(Constants.NETWORK_PARAMETERS, input);
-
-                    handleDirectTransaction(tx);
-                } catch (final VerificationException x) {
-                    log.info("got invalid transaction", x);
-
-                    error(R.string.input_parser_invalid_transaction, x.getMessage());
-                }
-            } else if (PaymentProtocol.MIMETYPE_PAYMENTREQUEST.equals(inputType)) {
-                try {
-                    parseAndHandlePaymentRequest(input);
-                } catch (final PaymentProtocolException.PkiVerificationException x) {
-                    log.info("got unverifyable payment request", x);
-
-                    error(R.string.input_parser_unverifyable_paymentrequest, x.getMessage());
-                } catch (final PaymentProtocolException x) {
-                    log.info("got invalid payment request", x);
-
-                    error(R.string.input_parser_invalid_paymentrequest, x.getMessage());
-                }
-            } else {
-                cannotClassify(inputType);
-            }
-        }
-
-        @Override
-        protected final void handleDirectTransaction(final Transaction transaction) throws VerificationException {
-            throw new UnsupportedOperationException();
-        }
-    }
-
-    public abstract static class StreamInputParser extends InputParser {
-        private final String inputType;
-        private final InputStream is;
-
-        public StreamInputParser(final String inputType, final InputStream is) {
-            this.inputType = inputType;
-            this.is = is;
-        }
-
-        @Override
-        public void parse() {
-            if (PaymentProtocol.MIMETYPE_PAYMENTREQUEST.equals(inputType)) {
-                ByteArrayOutputStream baos = null;
-
-                try {
-                    baos = new ByteArrayOutputStream();
-                    Io.copy(is, baos);
-                    parseAndHandlePaymentRequest(baos.toByteArray());
-                } catch (final IOException x) {
-                    log.info("i/o error while fetching payment request", x);
-
-                    error(R.string.input_parser_io_error, x.getMessage());
-                } catch (final PaymentProtocolException.PkiVerificationException x) {
-                    log.info("got unverifyable payment request", x);
-
-                    error(R.string.input_parser_unverifyable_paymentrequest, x.getMessage());
-                } catch (final PaymentProtocolException x) {
-                    log.info("got invalid payment request", x);
-
-                    error(R.string.input_parser_invalid_paymentrequest, x.getMessage());
-                } finally {
-                    try {
-                        if (baos != null)
-                            baos.close();
-                    } catch (IOException x) {
-                        x.printStackTrace();
-                    }
-
-                    try {
-                        is.close();
-                    } catch (IOException x) {
-                        x.printStackTrace();
-                    }
-                }
-            } else {
-                cannotClassify(inputType);
-            }
-        }
-
-        @Override
-        protected final void handleDirectTransaction(final Transaction transaction) throws VerificationException {
-            throw new UnsupportedOperationException();
-        }
-    }
-
-    public abstract void parse();
-
-    protected final void parseAndHandlePaymentRequest(final byte[] serializedPaymentRequest)
-            throws PaymentProtocolException {
-        final PaymentIntent paymentIntent = parsePaymentRequest(serializedPaymentRequest);
-
-        handlePaymentIntent(paymentIntent);
-    }
-
-    public static PaymentIntent parsePaymentRequest(final byte[] serializedPaymentRequest)
-            throws PaymentProtocolException {
-        try {
-            if (serializedPaymentRequest.length > 50000)
-                throw new PaymentProtocolException("payment request too big: " + serializedPaymentRequest.length);
-
-            final Protos.PaymentRequest paymentRequest = Protos.PaymentRequest.parseFrom(serializedPaymentRequest);
-
-            final String pkiName;
-            final String pkiCaName;
-            if (!"none".equals(paymentRequest.getPkiType())) {
-                final KeyStore keystore = new TrustStoreLoader.DefaultTrustStoreLoader().getKeyStore();
-                final PkiVerificationData verificationData = PaymentProtocol.verifyPaymentRequestPki(paymentRequest,
-                        keystore);
-                pkiName = verificationData.displayName;
-                pkiCaName = verificationData.rootAuthorityName;
-            } else {
-                pkiName = null;
-                pkiCaName = null;
-            }
-
-            final PaymentSession paymentSession = PaymentProtocol.parsePaymentRequest(paymentRequest);
-
-            if (paymentSession.isExpired())
-                throw new PaymentProtocolException.Expired("payment details expired: current time " + new Date()
-                        + " after expiry time " + paymentSession.getExpires());
-
-            if (!paymentSession.getNetworkParameters().equals(Constants.NETWORK_PARAMETERS))
-                throw new PaymentProtocolException.InvalidNetwork(
-                        "cannot handle payment request network: " + paymentSession.getNetworkParameters());
-
-            final ArrayList<PaymentIntent.Output> outputs = new ArrayList<PaymentIntent.Output>(1);
-            for (final PaymentProtocol.Output output : paymentSession.getOutputs())
-                outputs.add(PaymentIntent.Output.valueOf(output));
-
-            final String memo = paymentSession.getMemo();
-
-            final String paymentUrl = paymentSession.getPaymentUrl();
-
-            final byte[] merchantData = paymentSession.getMerchantData();
-
-            final byte[] paymentRequestHash = Hashing.sha256().hashBytes(serializedPaymentRequest).asBytes();
-
-            final PaymentIntent paymentIntent = new PaymentIntent(PaymentIntent.Standard.BIP70, pkiName, pkiCaName,
-                    outputs.toArray(new PaymentIntent.Output[0]), memo, paymentUrl, merchantData, null,
-                    paymentRequestHash);
-
-            if (paymentIntent.hasPaymentUrl() && !paymentIntent.isSupportedPaymentUrl())
-                throw new PaymentProtocolException.InvalidPaymentURL(
-                        "cannot handle payment url: " + paymentIntent.paymentUrl);
-
-            return paymentIntent;
-        } catch (final InvalidProtocolBufferException x) {
-            throw new PaymentProtocolException(x);
-        } catch (final UninitializedMessageException x) {
-            throw new PaymentProtocolException(x);
-        } catch (final FileNotFoundException x) {
-            throw new RuntimeException(x);
-        } catch (final KeyStoreException x) {
-            throw new RuntimeException(x);
-        }
-    }
-
-    protected abstract void handlePaymentIntent(PaymentIntent paymentIntent);
-
-    protected abstract void handleDirectTransaction(Transaction transaction) throws VerificationException;
-
-    protected abstract void error(int messageResId, Object... messageArgs);
-
-    protected void cannotClassify(final String input) {
-        log.info("cannot classify: '{}'", input);
-
-        error(R.string.input_parser_cannot_classify, input);
-    }
-
-    protected void dialog(final Context context, @Nullable final OnClickListener dismissListener, final int titleResId,
-            final int messageResId, final Object... messageArgs) {
-        final DialogBuilder dialog = new DialogBuilder(context);
-        if (titleResId != 0)
-            dialog.setTitle(titleResId);
-        dialog.setMessage(context.getString(messageResId, messageArgs));
-        dialog.singleDismissButton(dismissListener);
-        dialog.show();
-    }
-
-    private static final Pattern PATTERN_BITCOIN_ADDRESS = Pattern
-            .compile("[" + new String(Base58.ALPHABET) + "]{20,40}");
-    private static final Pattern PATTERN_DUMPED_PRIVATE_KEY_UNCOMPRESSED = Pattern
-            .compile((Constants.NETWORK_PARAMETERS.getId().equals(NetworkParameters.ID_MAINNET) ? "5" : "9") + "["
-                    + new String(Base58.ALPHABET) + "]{50}");
-    private static final Pattern PATTERN_DUMPED_PRIVATE_KEY_COMPRESSED = Pattern
-            .compile((Constants.NETWORK_PARAMETERS.getId().equals(NetworkParameters.ID_MAINNET) ? "[KL]" : "c") + "["
-                    + new String(Base58.ALPHABET) + "]{51}");
-    private static final Pattern PATTERN_BIP38_PRIVATE_KEY = Pattern
-            .compile("6P" + "[" + new String(Base58.ALPHABET) + "]{56}");
-    private static final Pattern PATTERN_TRANSACTION = Pattern
-            .compile("[0123456789ABCDEFGHIJKLMNOPQRSTUVWXYZ$\\*\\+\\-\\.\\/\\:]{100,}");
->>>>>>> e7829a15
+
 }