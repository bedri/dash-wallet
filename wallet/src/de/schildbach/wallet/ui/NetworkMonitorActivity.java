/*
 * Copyright 2013-2015 the original author or authors.
 *
 * This program is free software: you can redistribute it and/or modify
 * it under the terms of the GNU General Public License as published by
 * the Free Software Foundation, either version 3 of the License, or
 * (at your option) any later version.
 *
 * This program is distributed in the hope that it will be useful,
 * but WITHOUT ANY WARRANTY; without even the implied warranty of
 * MERCHANTABILITY or FITNESS FOR A PARTICULAR PURPOSE.  See the
 * GNU General Public License for more details.
 *
 * You should have received a copy of the GNU General Public License
 * along with this program.  If not, see <http://www.gnu.org/licenses/>.
 */

package de.schildbach.wallet.ui;

import de.schildbach.wallet.util.ViewPagerTabs;
import de.schildbach.wallet_test.R;

import android.app.Fragment;
import android.app.FragmentManager;
import android.os.Bundle;
import android.support.v13.app.FragmentStatePagerAdapter;
import android.support.v4.view.ViewPager;
import android.support.v7.widget.Toolbar;
import android.view.MenuItem;
<<<<<<< HEAD
import de.schildbach.wallet.util.ViewPagerTabs;
import hashengineering.darkcoin.wallet.R;
=======
>>>>>>> e7829a15

/**
 * @author Andreas Schildbach
 */
<<<<<<< HEAD
public final class NetworkMonitorActivity extends AbstractWalletActivity
{
	private PeerListFragment peerListFragment;
	private BlockListFragment blockListFragment;
	private MasternodeFragment masternodeFragment;

	@Override
	protected void onCreate(final Bundle savedInstanceState)
	{
		super.onCreate(savedInstanceState);

		setContentView(R.layout.network_monitor_content);

		final ViewPager pager = (ViewPager) findViewById(R.id.network_monitor_pager);

		final FragmentManager fm = getFragmentManager();

		if (pager != null)
		{
			final ViewPagerTabs pagerTabs = (ViewPagerTabs) findViewById(R.id.network_monitor_pager_tabs);
			pagerTabs.addTabLabels(R.string.network_monitor_peer_list_title, R.string.network_monitor_block_list_title/* R.string.network_monitor_masternodes_title*/);

			final PagerAdapter pagerAdapter = new PagerAdapter(fm);

			pager.setAdapter(pagerAdapter);
			pager.setOnPageChangeListener(pagerTabs);
			pager.setPageMargin(2);
			pager.setPageMarginDrawable(R.color.bg_less_bright);

			peerListFragment = new PeerListFragment();
			blockListFragment = new BlockListFragment();
			//masternodeFragment = new MasternodeFragment();
		}
		else
		{
			peerListFragment = (PeerListFragment) fm.findFragmentById(R.id.peer_list_fragment);
			blockListFragment = (BlockListFragment) fm.findFragmentById(R.id.block_list_fragment);
			//masternodeFragment = null;
		}

		initToolbar();
	}

	private void initToolbar()
	{
		Toolbar toolbarView = (Toolbar) findViewById(R.id.toolbar);
		setSupportActionBar(toolbarView);
		setTitle("");
	}

	@Override
	public boolean onOptionsItemSelected(final MenuItem item)
	{
		switch (item.getItemId())
		{
			case android.R.id.home:
				finish();
				return true;
		}

		return super.onOptionsItemSelected(item);
	}

	private class PagerAdapter extends FragmentStatePagerAdapter
	{
		public PagerAdapter(final FragmentManager fm)
		{
			super(fm);
		}

		@Override
		public int getCount()
		{
			return 2;
		}

		@Override
		public Fragment getItem(final int position)
		{
			if (position == 0)
				return peerListFragment;
			else //if(position == 1)
				return blockListFragment;
			//else
			//	return masternodeFragment;
		}
	}
=======
public final class NetworkMonitorActivity extends AbstractWalletActivity {
    private PeerListFragment peerListFragment;
    private BlockListFragment blockListFragment;

    @Override
    protected void onCreate(final Bundle savedInstanceState) {
        super.onCreate(savedInstanceState);

        setContentView(R.layout.network_monitor_content);

        final ViewPager pager = (ViewPager) findViewById(R.id.network_monitor_pager);

        final FragmentManager fm = getFragmentManager();

        if (pager != null) {
            final ViewPagerTabs pagerTabs = (ViewPagerTabs) findViewById(R.id.network_monitor_pager_tabs);
            pagerTabs.addTabLabels(R.string.network_monitor_peer_list_title, R.string.network_monitor_block_list_title);

            final PagerAdapter pagerAdapter = new PagerAdapter(fm);

            pager.setAdapter(pagerAdapter);
            pager.setOnPageChangeListener(pagerTabs);
            pager.setPageMargin(2);
            pager.setPageMarginDrawable(R.color.bg_less_bright);

            peerListFragment = new PeerListFragment();
            blockListFragment = new BlockListFragment();
        } else {
            peerListFragment = (PeerListFragment) fm.findFragmentById(R.id.peer_list_fragment);
            blockListFragment = (BlockListFragment) fm.findFragmentById(R.id.block_list_fragment);
        }
    }

    @Override
    public boolean onOptionsItemSelected(final MenuItem item) {
        switch (item.getItemId()) {
        case android.R.id.home:
            finish();
            return true;
        }

        return super.onOptionsItemSelected(item);
    }

    private class PagerAdapter extends FragmentStatePagerAdapter {
        public PagerAdapter(final FragmentManager fm) {
            super(fm);
        }

        @Override
        public int getCount() {
            return 2;
        }

        @Override
        public Fragment getItem(final int position) {
            if (position == 0)
                return peerListFragment;
            else
                return blockListFragment;
        }
    }
>>>>>>> e7829a15
}<|MERGE_RESOLUTION|>--- conflicted
+++ resolved
@@ -27,104 +27,10 @@
 import android.support.v4.view.ViewPager;
 import android.support.v7.widget.Toolbar;
 import android.view.MenuItem;
-<<<<<<< HEAD
-import de.schildbach.wallet.util.ViewPagerTabs;
-import hashengineering.darkcoin.wallet.R;
-=======
->>>>>>> e7829a15
 
 /**
  * @author Andreas Schildbach
  */
-<<<<<<< HEAD
-public final class NetworkMonitorActivity extends AbstractWalletActivity
-{
-	private PeerListFragment peerListFragment;
-	private BlockListFragment blockListFragment;
-	private MasternodeFragment masternodeFragment;
-
-	@Override
-	protected void onCreate(final Bundle savedInstanceState)
-	{
-		super.onCreate(savedInstanceState);
-
-		setContentView(R.layout.network_monitor_content);
-
-		final ViewPager pager = (ViewPager) findViewById(R.id.network_monitor_pager);
-
-		final FragmentManager fm = getFragmentManager();
-
-		if (pager != null)
-		{
-			final ViewPagerTabs pagerTabs = (ViewPagerTabs) findViewById(R.id.network_monitor_pager_tabs);
-			pagerTabs.addTabLabels(R.string.network_monitor_peer_list_title, R.string.network_monitor_block_list_title/* R.string.network_monitor_masternodes_title*/);
-
-			final PagerAdapter pagerAdapter = new PagerAdapter(fm);
-
-			pager.setAdapter(pagerAdapter);
-			pager.setOnPageChangeListener(pagerTabs);
-			pager.setPageMargin(2);
-			pager.setPageMarginDrawable(R.color.bg_less_bright);
-
-			peerListFragment = new PeerListFragment();
-			blockListFragment = new BlockListFragment();
-			//masternodeFragment = new MasternodeFragment();
-		}
-		else
-		{
-			peerListFragment = (PeerListFragment) fm.findFragmentById(R.id.peer_list_fragment);
-			blockListFragment = (BlockListFragment) fm.findFragmentById(R.id.block_list_fragment);
-			//masternodeFragment = null;
-		}
-
-		initToolbar();
-	}
-
-	private void initToolbar()
-	{
-		Toolbar toolbarView = (Toolbar) findViewById(R.id.toolbar);
-		setSupportActionBar(toolbarView);
-		setTitle("");
-	}
-
-	@Override
-	public boolean onOptionsItemSelected(final MenuItem item)
-	{
-		switch (item.getItemId())
-		{
-			case android.R.id.home:
-				finish();
-				return true;
-		}
-
-		return super.onOptionsItemSelected(item);
-	}
-
-	private class PagerAdapter extends FragmentStatePagerAdapter
-	{
-		public PagerAdapter(final FragmentManager fm)
-		{
-			super(fm);
-		}
-
-		@Override
-		public int getCount()
-		{
-			return 2;
-		}
-
-		@Override
-		public Fragment getItem(final int position)
-		{
-			if (position == 0)
-				return peerListFragment;
-			else //if(position == 1)
-				return blockListFragment;
-			//else
-			//	return masternodeFragment;
-		}
-	}
-=======
 public final class NetworkMonitorActivity extends AbstractWalletActivity {
     private PeerListFragment peerListFragment;
     private BlockListFragment blockListFragment;
@@ -187,5 +93,4 @@
                 return blockListFragment;
         }
     }
->>>>>>> e7829a15
 }