--- conflicted
+++ resolved
@@ -24,7 +24,6 @@
 import android.support.v7.widget.Toolbar;
 import android.view.Menu;
 import android.view.MenuItem;
-import hashengineering.darkcoin.wallet.R;
 import android.view.WindowManager;
 
 /**
@@ -57,18 +56,10 @@
             finish();
             return true;
 
-<<<<<<< HEAD
 			case R.id.request_coins_options_help:
-				HelpDialogFragment.page(getSupportFragmentManager(), R.string.help_request_coins);
+				HelpDialogFragment.page(getFragmentManager(), R.string.help_request_coins);
 				return true;
 		}
-=======
-        case R.id.request_coins_options_help:
-            HelpDialogFragment.page(getFragmentManager(), R.string.help_request_coins);
-            return true;
-        }
->>>>>>> e7829a15
-
         return super.onOptionsItemSelected(item);
     }
 }