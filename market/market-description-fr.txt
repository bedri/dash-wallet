--- conflicted
+++ resolved
@@ -1,14 +1,8 @@
-<<<<<<< HEAD
 <b>Vos Dash toujours avec vous, dans la poche !</b> Payez en scannant simplement un QR-code. Si vous êtes marchand, recevez vos paiements de manière sûre et instantanée. Dash Wallet est la première application Dash mobile, et sans doute la plus sécurisée !
-
-=======
-<b>Ayez vos bitcoins toujours avec vous dans votre poche !<b> Payez rapidement en lisant un code QR. En tant que marchand, vous recevez les paiements de manière fiable et instantanée. Bitcoin Wallet est la première appli Bitcoin mobile et sans doute aussi la plus sûre !
->>>>>>> e7829a15
 
 
 <b>CARACTÉRISTIQUES</b>
 
-<<<<<<< HEAD
 • Pas d'enregistrement, de service web ou de réseau centralisé ! Ce portefeuille est décentralisé et entièrement pair-à-pair.
 • Affichage des sommes en DASH, mDASH ou µDASH.
 • Conversion depuis et vers les monnaies nationales.
@@ -18,17 +12,6 @@
 • Notification système en cas de réception de pièces.
 • Récupération de portefeuilles papier (<i>paper wallets</i>, utilisés pour le stockage sécurisé).
 • Widget pour connaître le solde Dash.
-=======
-• Aucune inscription, service Web ou nuage requis ! Ce porte-monnaie est décentralisé et de pair-à-pair.
-• Affichage du montant de bitcoins en BTC, mBTC et µBTC.
-• Conversion vers et à partir de monnaies nationales.
-• Envoi et réception de bitcoins par NFC, codes QR ou URL Bitcoin.
-• Un carnet d'adresses pour les adresses Bitcoin utilisées régulièrement.
-• Quand vous êtes hors ligne, vous pouvez quand même payer par Bluetooth.
-• Notification du système pour les pièces reçues.
-• Balayage des porte-monnaie papier (c.-à-d. ceux utilisés pour le stockage à froid).
-• Widget de l'appli pour le solde en bitcoins.
->>>>>>> e7829a15
 
 
 <b>CONTRIBUEZ !</b>
@@ -36,13 +19,8 @@
 Dash Wallet est un <b>logiciel libre open source</b>. Licence : GPLv3
 https://www.gnu.org/licenses/gpl-3.0.en.html
 
-<<<<<<< HEAD
 Notre code source est disponible sur GitHub :
 https://github.com/HashEngineering/dash-wallet
-=======
-Notre code source est proposé sur GitHub :
-https://github.com/bitcoin-wallet/bitcoin-wallet
->>>>>>> e7829a15
 
 Les traductions sont gérées par Transifex :
 https://www.transifex.com/dash/dash-wallet/
@@ -50,14 +28,7 @@
 
 <b>TÉMOIGNAGES</b>
 
-<<<<<<< HEAD
 • Portefeuille mobile recommandé par https://dash.org
-
-=======
-• De nombreux porte-monnaie mobiles fondent leur code sur Bitcoin Wallet. Par exemples : blockchain.info et BTCX.
-• Porte-monnaie mobile recommandé par https://bitcoin.org
-• Recommandé par BitPay.
->>>>>>> e7829a15
 
 
 <i>L'utilisation est à vos risques et périls !</i>