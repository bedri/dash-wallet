<b>达世币伴您左右，由您掌控！</b> 您可以通过扫QR码轻松支付。 作为商户，您能够即时接收可靠的每笔交易。达世币手机钱包是达世币第一款移动app，十分安全！



<b>特性</b>

• 无需注册；连接网络云服务器即可！本钱包完全去中心化，采用点对点技术。
• 以DASH，mDASH，或µDASH表示。
• 与国际货币进行兑换。
• 通过NFC、QR码或链接发送或接收达世币。
• 通过通讯簿记录常用达世币地址。
• 当您断网时，您仍可以通过蓝牙支付。
• 接收到达世币时系统提示。
• 扫描纸钱包（如那些用于冷存储的方式）。
• 达世币余额小工具。


<b>贡献</b>

达世币钱包是<b>开源</b> 的 <b>免费软件</b>。证书：GPLv3
https://www.gnu.org/licenses/gpl-3.0.en.html

可以在GitHub查看我们的源代码：
https://github.com/HashEngineering/dash-wallet

所有翻译经由Transifex管理注入：
https://www.transifex.com/dash/dash-wallet/


<b>客户评价</b>

• 由 https://bitcoin.org 推荐使用的移动钱包

<<<<<<< HEAD
=======
• 许多移动钱包都是在比特币钱包的基础上构建他们的代码。例如：blockchain.info 和 BTCX。
• 由 https://bitcoin.org 推荐的移动钱包。
• 由 BitPay 推荐的移动钱包。
>>>>>>> e7829a15


<i>妥善使用，风险自负</i><|MERGE_RESOLUTION|>--- conflicted
+++ resolved
@@ -29,14 +29,8 @@
 
 <b>客户评价</b>
 
-• 由 https://bitcoin.org 推荐使用的移动钱包
+• 由 https://dash.org 推荐使用的移动钱包
 
-<<<<<<< HEAD
-=======
-• 许多移动钱包都是在比特币钱包的基础上构建他们的代码。例如：blockchain.info 和 BTCX。
-• 由 https://bitcoin.org 推荐的移动钱包。
-• 由 BitPay 推荐的移动钱包。
->>>>>>> e7829a15
 
 
 <i>妥善使用，风险自负</i>