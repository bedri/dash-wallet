<?xml version="1.0" encoding="utf-8"?>
<resources>

    <string name="loading">Cargando…</string>
<<<<<<< HEAD
    <string name="loading_error">Ocurrió un error. Por favor, intente nuevamente más tarde.</string>
=======
    <string name="loading_error">Ocurrió un error. Por favor, intenta nuevamente más tarde.</string>
    <string name="dash_available">%1$s disponible</string>
>>>>>>> aebfd3b9

</resources><|MERGE_RESOLUTION|>--- conflicted
+++ resolved
@@ -2,11 +2,7 @@
 <resources>
 
     <string name="loading">Cargando…</string>
-<<<<<<< HEAD
-    <string name="loading_error">Ocurrió un error. Por favor, intente nuevamente más tarde.</string>
-=======
     <string name="loading_error">Ocurrió un error. Por favor, intenta nuevamente más tarde.</string>
     <string name="dash_available">%1$s disponible</string>
->>>>>>> aebfd3b9
 
 </resources>